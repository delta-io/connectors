--- conflicted
+++ resolved
@@ -694,11 +694,7 @@
   }
 }
 
-<<<<<<< HEAD
-val flinkVersion = "1.15.3"
-=======
 val flinkVersion = "1.16.1"
->>>>>>> 3aa32d50
 lazy val flink = (project in file("flink"))
   .dependsOn(standaloneCosmetic % "provided")
   .enablePlugins(GenJavadocPlugin, JavaUnidocPlugin)
