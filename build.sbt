/*
 * Copyright (2020) The Delta Lake Project Authors.
 *
 * Licensed under the Apache License, Version 2.0 (the "License");
 * you may not use this file except in compliance with the License.
 * You may obtain a copy of the License at
 *
 * http://www.apache.org/licenses/LICENSE-2.0
 *
 * Unless required by applicable law or agreed to in writing, software
 * distributed under the License is distributed on an "AS IS" BASIS,
 * WITHOUT WARRANTIES OR CONDITIONS OF ANY KIND, either express or implied.
 * See the License for the specific language governing permissions and
 * limitations under the License.
 */

import ReleaseTransformations._

parallelExecution in ThisBuild := false
scalastyleConfig in ThisBuild := baseDirectory.value / "scalastyle-config.xml"
crossScalaVersions in ThisBuild := Seq("2.12.8", "2.11.12")

lazy val compileScalastyle = taskKey[Unit]("compileScalastyle")
lazy val testScalastyle = taskKey[Unit]("testScalastyle")

val hadoopVersion = "3.1.0"
val hiveVersion = "3.1.2"
val tezVersion = "0.9.2"

lazy val commonSettings = Seq(
  organization := "io.delta",
  scalaVersion := "2.12.8",
  fork := true,
  javacOptions ++= Seq("-source", "1.8", "-target", "1.8"),
  scalacOptions += "-target:jvm-1.8",
  // Configurations to speed up tests and reduce memory footprint
  javaOptions in Test ++= Seq(
    "-Dspark.ui.enabled=false",
    "-Dspark.ui.showConsoleProgress=false",
    "-Dspark.databricks.delta.snapshotPartitions=2",
    "-Dspark.sql.shuffle.partitions=5",
    "-Ddelta.log.cacheSize=3",
    "-Dspark.sql.sources.parallelPartitionDiscovery.parallelism=5",
    "-Xmx1024m"
  ),
  compileScalastyle := scalastyle.in(Compile).toTask("").value,
  (compile in Compile) := ((compile in Compile) dependsOn compileScalastyle).value,
  testScalastyle := scalastyle.in(Test).toTask("").value,
  (test in Test) := ((test in Test) dependsOn testScalastyle).value
)

lazy val releaseSettings = Seq(
  publishMavenStyle := true,
  releaseCrossBuild := true,
  publishTo := {
    val nexus = "https://oss.sonatype.org/"
    if (isSnapshot.value) {
      Some("snapshots" at nexus + "content/repositories/snapshots")
    } else {
      Some("releases"  at nexus + "service/local/staging/deploy/maven2")
    }
  },
  releasePublishArtifactsAction := PgpKeys.publishSigned.value,
  licenses += ("Apache-2.0", url("http://www.apache.org/licenses/LICENSE-2.0")),
  pomExtra :=
    <url>https://github.com/delta-io/connectors</url>
      <scm>
        <url>git@github.com:delta-io/connectors.git</url>
        <connection>scm:git:git@github.com:delta-io/connectors.git</connection>
      </scm>
      <developers>
        <developer>
          <id>tdas</id>
          <name>Tathagata Das</name>
          <url>https://github.com/tdas</url>
        </developer>
        <developer>
          <id>scottsand-db</id>
          <name>Scott Sandre</name>
          <url>https://github.com/scottsand-db</url>
        </developer>
        <developer>
          <id>windpiger</id>
          <name>Jun Song</name>
          <url>https://github.com/windpiger</url>
        </developer>
        <developer>
          <id>zsxwing</id>
          <name>Shixiong Zhu</name>
          <url>https://github.com/zsxwing</url>
        </developer>
      </developers>,
  releaseProcess := Seq[ReleaseStep](
    checkSnapshotDependencies,
    inquireVersions,
    runTest,
    setReleaseVersion,
    commitReleaseVersion,
    tagRelease,
    releaseStepCommandAndRemaining("+publishLocalSigned"),
    setNextVersion,
    commitNextVersion
  )
)

lazy val skipReleaseSettings = Seq(
  publishArtifact := false,
  publish := ()
)

// Looks some of release settings should be set for the root project as well.
publishArtifact := false  // Don't release the root project
publish := {}
publishTo := Some("snapshots" at "https://oss.sonatype.org/content/repositories/snapshots")
releaseCrossBuild := false

lazy val hive = (project in file("hive")) dependsOn(standalone) settings (
  name := "delta-hive",
  commonSettings,
  releaseSettings,

  // Minimal dependencies to compile the codes. This project doesn't run any tests so we don't need
  // any runtime dependencies.
  libraryDependencies ++= Seq(
    "org.apache.hadoop" % "hadoop-client" % hadoopVersion % "provided",
    "org.apache.parquet" % "parquet-hadoop" % "1.10.1" % "provided",
    "org.apache.hive" % "hive-exec" % hiveVersion % "provided" classifier "core" excludeAll(
      ExclusionRule(organization = "org.apache.spark"),
      ExclusionRule(organization = "org.apache.parquet"),
      ExclusionRule("org.pentaho", "pentaho-aggdesigner-algorithm"),
      ExclusionRule(organization = "org.eclipse.jetty"),
      ExclusionRule(organization = "com.google.protobuf")
    ),
    "org.apache.hive" % "hive-metastore" % hiveVersion % "provided"  excludeAll(
      ExclusionRule(organization = "org.apache.spark"),
      ExclusionRule(organization = "org.apache.parquet"),
      ExclusionRule(organization = "org.eclipse.jetty"),
      ExclusionRule("org.apache.hive", "hive-exec")
    ),
    "org.apache.hive" % "hive-cli" % hiveVersion % "test" excludeAll(
      ExclusionRule(organization = "org.apache.spark"),
      ExclusionRule(organization = "org.apache.parquet"),
      ExclusionRule("ch.qos.logback", "logback-classic"),
      ExclusionRule("org.pentaho", "pentaho-aggdesigner-algorithm"),
      ExclusionRule("org.apache.hive", "hive-exec"),
      ExclusionRule("com.google.guava", "guava"),
      ExclusionRule(organization = "org.eclipse.jetty"),
      ExclusionRule(organization = "com.google.protobuf")
    ),
    "org.scalatest" %% "scalatest" % "3.0.5" % "test"
  ),

  /** Hive assembly jar. Build with `assembly` command */
  logLevel in assembly := Level.Info,
  test in assembly := {},
  assemblyJarName in assembly := s"${name.value}-assembly_${scalaBinaryVersion.value}-${version.value}.jar",
  // default merge strategy
  assemblyShadeRules in assembly := Seq(
    /**
     * Hive 2.3.7 uses an old paranamer version that doesn't support Scala 2.12
     * (https://issues.apache.org/jira/browse/SPARK-22128), so we need to shade our own paranamer
     * version to avoid conflicts.
     */
    ShadeRule.rename("com.thoughtworks.paranamer.**" -> "shadedelta.@0").inAll
    )
)

lazy val hiveMR = (project in file("hive-mr")) dependsOn(hive % "test->test") settings (
  name := "hive-mr",
  commonSettings,
  skipReleaseSettings,
  unmanagedResourceDirectories in Test += file("golden-tables/src/test/resources"),
  libraryDependencies ++= Seq(
    "org.apache.hadoop" % "hadoop-client" % hadoopVersion % "provided",
    "org.apache.hive" % "hive-exec" % hiveVersion % "provided" excludeAll(
      ExclusionRule(organization = "org.apache.spark"),
      ExclusionRule(organization = "org.apache.parquet"),
      ExclusionRule(organization = "org.eclipse.jetty"),
      ExclusionRule("org.pentaho", "pentaho-aggdesigner-algorithm")
    ),
    "org.apache.hadoop" % "hadoop-common" % hadoopVersion % "test" classifier "tests",
    "org.apache.hadoop" % "hadoop-mapreduce-client-hs" % hadoopVersion % "test",
    "org.apache.hadoop" % "hadoop-mapreduce-client-jobclient" % hadoopVersion % "test" classifier "tests",
    "org.apache.hadoop" % "hadoop-yarn-server-tests" % hadoopVersion % "test" classifier "tests",
    "org.apache.hive" % "hive-cli" % hiveVersion % "test" excludeAll(
      ExclusionRule(organization = "org.apache.spark"),
      ExclusionRule(organization = "org.apache.parquet"),
      ExclusionRule("ch.qos.logback", "logback-classic"),
      ExclusionRule("com.google.guava", "guava"),
      ExclusionRule(organization = "org.eclipse.jetty"),
      ExclusionRule("org.pentaho", "pentaho-aggdesigner-algorithm")
    ),
    "org.scalatest" %% "scalatest" % "3.0.5" % "test"
  )
)

lazy val hiveTez = (project in file("hive-tez")) dependsOn(hive % "test->test") settings (
  name := "hive-tez",
  commonSettings,
  skipReleaseSettings,
  unmanagedResourceDirectories in Test += file("golden-tables/src/test/resources"),
  libraryDependencies ++= Seq(
    "org.apache.hadoop" % "hadoop-client" % hadoopVersion % "provided" excludeAll (
      ExclusionRule(organization = "com.google.protobuf")
      ),
    "org.apache.parquet" % "parquet-hadoop" % "1.10.1" excludeAll(
      ExclusionRule("org.apache.hadoop", "hadoop-client")
      ),
    "com.google.protobuf" % "protobuf-java" % "2.5.0",
    "org.apache.hive" % "hive-exec" % hiveVersion % "provided" classifier "core" excludeAll(
      ExclusionRule(organization = "org.apache.spark"),
      ExclusionRule(organization = "org.apache.parquet"),
      ExclusionRule("org.pentaho", "pentaho-aggdesigner-algorithm"),
      ExclusionRule(organization = "org.eclipse.jetty"),
      ExclusionRule(organization = "com.google.protobuf")
    ),
    "org.jodd" % "jodd-core" % "3.5.2",
    "org.apache.hive" % "hive-metastore" % hiveVersion % "provided" excludeAll(
      ExclusionRule(organization = "org.apache.spark"),
      ExclusionRule(organization = "org.apache.parquet"),
      ExclusionRule(organization = "org.eclipse.jetty"),
      ExclusionRule("org.apache.hive", "hive-exec")
    ),
    "org.apache.hadoop" % "hadoop-common" % hadoopVersion % "test" classifier "tests",
    "org.apache.hadoop" % "hadoop-mapreduce-client-hs" % hadoopVersion % "test",
    "org.apache.hadoop" % "hadoop-mapreduce-client-jobclient" % hadoopVersion % "test" classifier "tests",
    "org.apache.hadoop" % "hadoop-yarn-server-tests" % hadoopVersion % "test" classifier "tests",
    "org.apache.hive" % "hive-cli" % hiveVersion % "test" excludeAll(
      ExclusionRule(organization = "org.apache.spark"),
      ExclusionRule(organization = "org.apache.parquet"),
      ExclusionRule("ch.qos.logback", "logback-classic"),
      ExclusionRule("org.pentaho", "pentaho-aggdesigner-algorithm"),
      ExclusionRule("org.apache.hive", "hive-exec"),
      ExclusionRule(organization = "org.eclipse.jetty"),
      ExclusionRule(organization = "com.google.protobuf")
    ),
    "org.apache.hadoop" % "hadoop-yarn-common" % hadoopVersion % "test",
    "org.apache.hadoop" % "hadoop-yarn-api" % hadoopVersion % "test",
    "org.apache.tez" % "tez-mapreduce" % tezVersion % "test",
    "org.apache.tez" % "tez-dag" % tezVersion % "test",
    "org.apache.tez" % "tez-tests" % tezVersion % "test" classifier "tests",
    "com.esotericsoftware" % "kryo-shaded" % "4.0.2" % "test",
    "org.scalatest" %% "scalatest" % "3.0.5" % "test"
  )
)

lazy val standalone = (project in file("standalone"))
  .settings(
    name := "delta-standalone",
    commonSettings,
    releaseSettings,
    mimaSettings,
    unmanagedResourceDirectories in Test += file("golden-tables/src/test/resources"),
    libraryDependencies ++= Seq(
      "org.apache.hadoop" % "hadoop-client" % hadoopVersion % "provided",
      "org.apache.parquet" % "parquet-hadoop" % "1.10.1" % "provided",
      "com.github.mjakubowski84" %% "parquet4s-core" % "1.2.1" excludeAll (
        ExclusionRule("org.slf4j", "slf4j-api"),
        ExclusionRule("org.apache.parquet", "parquet-hadoop")
      ),
      "com.fasterxml.jackson.module" %% "jackson-module-scala" % "2.10.0",
      "org.json4s" %% "json4s-jackson" % "3.7.0-M5" excludeAll (
        ExclusionRule("com.fasterxml.jackson.core"),
        ExclusionRule("com.fasterxml.jackson.module")
      ),
      "org.scalatest" %% "scalatest" % "3.0.5" % "test"
    ))

  /**
   * Unidoc settings
   * Generate javadoc with `unidoc` command, outputs to `standalone/target/javaunidoc`
   */
  .enablePlugins(GenJavadocPlugin, JavaUnidocPlugin)
  .settings(
    javacOptions in (JavaUnidoc, unidoc) := Seq(
      "-public",
      "-windowtitle", "Delta Standalone Reader " + version.value.replaceAll("-SNAPSHOT", "") + " JavaDoc",
      "-noqualifier", "java.lang",
      "-tag", "return:X",
      // `doclint` is disabled on Circle CI. Need to enable it manually to test our javadoc.
      "-Xdoclint:all"
    ),
    unidocAllSources in(JavaUnidoc, unidoc) := {
      (unidocAllSources in(JavaUnidoc, unidoc)).value
        // ignore any internal Scala code
        .map(_.filterNot(_.getName.contains("$")))
        .map(_.filterNot(_.getCanonicalPath.contains("/internal/")))
        // ignore project `hive` which depends on this project
        .map(_.filterNot(_.getCanonicalPath.contains("/hive/")))
    },
    // Ensure unidoc is run with tests. Must be cleaned before test for unidoc to be generated.
    (test in Test) := ((test in Test) dependsOn unidoc.in(Compile)).value
  )

/*
 ********************
 *  MIMA settings   *
 ********************
 */
def getPrevVersion(currentVersion: String): String = {
  implicit def extractInt(str: String): Int = {
    """\d+""".r.findFirstIn(str).map(java.lang.Integer.parseInt).getOrElse {
      throw new Exception(s"Could not extract version number from $str in $version")
    }
  }

  val (major, minor, patch): (Int, Int, Int) = {
    currentVersion.split("\\.").toList match {
      case majorStr :: minorStr :: patchStr :: _ =>
        (majorStr, minorStr, patchStr)
      case _ => throw new Exception(s"Could not find previous version for $version.")
    }
  }

  val majorToLastMinorVersions: Map[Int, Int] = Map(
    // TODO add mapping when required
    // e.g. 0 -> 8
  )
  if (minor == 0) {  // 1.0.0
    val prevMinor = majorToLastMinorVersions.getOrElse(major - 1, {
      throw new Exception(s"Last minor version of ${major - 1}.x.x not configured.")
    })
    s"${major - 1}.$prevMinor.0"  // 1.0.0 -> 0.8.0
  } else if (patch == 0) {
    s"$major.${minor - 1}.0"      // 1.1.0 -> 1.0.0
  } else {
    s"$major.$minor.${patch - 1}" // 1.1.1 -> 1.1.0
  }
}

lazy val mimaSettings = Seq(
  (test in Test) := ((test in Test) dependsOn mimaReportBinaryIssues).value,
  mimaPreviousArtifacts := Set("io.delta" %% "delta-standalone" %  getPrevVersion(version.value)),
  mimaBinaryIssueFilters ++= StandaloneMimaExcludes.ignoredABIProblems
)

lazy val compatibility = (project in file("oss-compatibility-tests"))
  .dependsOn(standalone)
  .settings(
    name := "compatibility",
    commonSettings,
    skipReleaseSettings,
    libraryDependencies ++= Seq(
      // Test Dependencies
<<<<<<< HEAD
      "org.scalatest" %% "scalatest" % "3.0.5" % "test",
      "org.apache.spark" % "spark-sql_2.12" % "3.0.0" % "test",
      "io.delta" % "delta-core_2.12" % "1.0.0" % "test",
      "commons-io" % "commons-io" % "2.8.0" % "test",
      "org.apache.spark" % "spark-catalyst_2.12" % "3.0.0" % "test" classifier "tests",
      "org.apache.spark" % "spark-core_2.12" % "3.0.0" % "test" classifier "tests",
      "org.apache.spark" % "spark-sql_2.12" % "3.0.0" % "test" classifier "tests"
=======
      "org.scalatest" %% "scalatest" % "3.1.0" % "test",
      "org.apache.spark" % "spark-sql_2.12" % "3.1.1" % "test",
      "io.delta" % "delta-core_2.12" % "1.0.0" % "test",
      "commons-io" % "commons-io" % "2.8.0" % "test",
      "org.apache.spark" % "spark-catalyst_2.12" % "3.1.1" % "test" classifier "tests",
      "org.apache.spark" % "spark-core_2.12" % "3.1.1" % "test" classifier "tests",
      "org.apache.spark" % "spark-sql_2.12" % "3.1.1" % "test" classifier "tests"
>>>>>>> 7090c51f
    )
  )

lazy val goldenTables = (project in file("golden-tables")) settings (
  name := "golden-tables",
  commonSettings,
  skipReleaseSettings,
  libraryDependencies ++= Seq(
    // Test Dependencies
    "org.scalatest" %% "scalatest" % "3.0.5" % "test",
    "org.apache.spark" % "spark-sql_2.12" % "3.0.0" % "test",
    "io.delta" % "delta-core_2.12" % "0.8.0" % "test",
    "commons-io" % "commons-io" % "2.8.0" % "test",
    "org.apache.spark" % "spark-catalyst_2.12" % "3.0.0" % "test" classifier "tests",
    "org.apache.spark" % "spark-core_2.12" % "3.0.0" % "test" classifier "tests",
    "org.apache.spark" % "spark-sql_2.12" % "3.0.0" % "test" classifier "tests"
  )
)

lazy val sqlDeltaImport = (project in file("sql-delta-import"))
  .settings (
    name := "sql-delta-import",
    commonSettings,
    publishArtifact := scalaBinaryVersion.value == "2.12",
    publishArtifact in Test := false,
    libraryDependencies ++= Seq(
      "org.apache.spark" %% "spark-sql" % "2.4.3" % "provided",
      "io.delta" % "delta-core_2.12" % "0.7.0" % "provided",
      "org.rogach" %% "scallop" % "3.5.1",
      "org.scalatest" %% "scalatest" % "3.1.1" % "test",
      "com.h2database" % "h2" % "1.4.200" % "test",
      "org.apache.spark" % "spark-catalyst_2.12" % "3.0.0" % "test",
      "org.apache.spark" % "spark-core_2.12" % "3.0.0" % "test",
      "org.apache.spark" % "spark-sql_2.12" % "3.0.0" % "test"
    )
  )
  .settings(releaseSettings)<|MERGE_RESOLUTION|>--- conflicted
+++ resolved
@@ -342,15 +342,6 @@
     skipReleaseSettings,
     libraryDependencies ++= Seq(
       // Test Dependencies
-<<<<<<< HEAD
-      "org.scalatest" %% "scalatest" % "3.0.5" % "test",
-      "org.apache.spark" % "spark-sql_2.12" % "3.0.0" % "test",
-      "io.delta" % "delta-core_2.12" % "1.0.0" % "test",
-      "commons-io" % "commons-io" % "2.8.0" % "test",
-      "org.apache.spark" % "spark-catalyst_2.12" % "3.0.0" % "test" classifier "tests",
-      "org.apache.spark" % "spark-core_2.12" % "3.0.0" % "test" classifier "tests",
-      "org.apache.spark" % "spark-sql_2.12" % "3.0.0" % "test" classifier "tests"
-=======
       "org.scalatest" %% "scalatest" % "3.1.0" % "test",
       "org.apache.spark" % "spark-sql_2.12" % "3.1.1" % "test",
       "io.delta" % "delta-core_2.12" % "1.0.0" % "test",
@@ -358,7 +349,6 @@
       "org.apache.spark" % "spark-catalyst_2.12" % "3.1.1" % "test" classifier "tests",
       "org.apache.spark" % "spark-core_2.12" % "3.1.1" % "test" classifier "tests",
       "org.apache.spark" % "spark-sql_2.12" % "3.1.1" % "test" classifier "tests"
->>>>>>> 7090c51f
     )
   )
 
