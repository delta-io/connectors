--- conflicted
+++ resolved
@@ -154,11 +154,7 @@
       toJavaBooleanOptional(internal.isBlindAppend),
       toJavaMapOptional(internal.operationMetrics),
       toJavaStringOptional(internal.userMetadata),
-<<<<<<< HEAD
-      toJavaStringOptional(internal.writerId)
-=======
       toJavaStringOptional(internal.engineInfo)
->>>>>>> d6dc60fa
     )
   }
 
@@ -270,11 +266,7 @@
       external.getIsBlindAppend, // implicit check this!
       external.getOperationMetrics, // implicit check this!
       external.getUserMetadata, // implicit check this!
-<<<<<<< HEAD
-      external.getWriterId // implicit check this!
-=======
       external.getEngineInfo // implicit check this!
->>>>>>> d6dc60fa
     )
   }
 
