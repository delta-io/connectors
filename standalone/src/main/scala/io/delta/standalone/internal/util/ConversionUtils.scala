/*
 * Copyright (2020) The Delta Lake Project Authors.
 *
 * Licensed under the Apache License, Version 2.0 (the "License");
 * you may not use this file except in compliance with the License.
 * You may obtain a copy of the License at
 *
 * http://www.apache.org/licenses/LICENSE-2.0
 *
 * Unless required by applicable law or agreed to in writing, software
 * distributed under the License is distributed on an "AS IS" BASIS,
 * WITHOUT WARRANTIES OR CONDITIONS OF ANY KIND, either express or implied.
 * See the License for the specific language governing permissions and
 * limitations under the License.
 */

package io.delta.standalone.internal.util

import java.lang.{String => StringJ}
import java.util.{Optional => OptionalJ}

import scala.collection.JavaConverters._

import io.delta.standalone.actions.{Action => ActionJ, AddFile => AddFileJ, AddCDCFile => AddCDCFileJ, CommitInfo => CommitInfoJ, Format => FormatJ, JobInfo => JobInfoJ, Metadata => MetadataJ, NotebookInfo => NotebookInfoJ, Protocol => ProtocolJ, RemoveFile => RemoveFileJ, SetTransaction => SetTransactionJ}
import io.delta.standalone.internal.actions.{Action, AddCDCFile, AddFile, CommitInfo, Format, JobInfo, Metadata, NotebookInfo, Protocol, RemoveFile, SetTransaction}

/**
 * Provide helper methods to convert from Scala to Java types and vice versa.
 */
private[internal] object ConversionUtils {

  ///////////////////////////////////////////////////////////////////////////
  // Scala to Java conversions
  ///////////////////////////////////////////////////////////////////////////

  /**
   * This is a workaround for a known issue in Scala 2.11: `asJava` doesn't handle `null`.
   * See https://github.com/scala/scala/pull/4343
   */
  private def nullableMapAsJava[K, V](map: Map[K, V]): java.util.Map[K, V] = {
    if (map == null) {
      null
    } else {
      map.asJava
    }
  }

  private def toJavaLongOptional(opt: Option[Long]): OptionalJ[java.lang.Long] = opt match {
    case Some(v) => OptionalJ.ofNullable(v)
    case None => OptionalJ.empty()
  }

  private def toJavaBooleanOptional(
      opt: Option[Boolean]): OptionalJ[java.lang.Boolean] = opt match {
    case Some(v) => OptionalJ.ofNullable(v)
    case None => OptionalJ.empty()
  }

  private def toJavaStringOptional(opt: Option[String]): OptionalJ[StringJ] = opt match {
    case Some(v) => OptionalJ.ofNullable(v)
    case None => OptionalJ.empty()
  }

  private def toJavaMapOptional(
      opt: Option[Map[String, String]]): OptionalJ[java.util.Map[StringJ, StringJ]] = opt match {
    case Some(v) => OptionalJ.ofNullable(v.asJava)
    case None => OptionalJ.empty()
  }

  /**
   * Convert an [[AddFile]] (Scala) to an [[AddFileJ]] (Java)
   */
  def convertAddFile(internal: AddFile): AddFileJ = {
    new AddFileJ(
      internal.path,
      internal.partitionValues.asJava,
      internal.size,
      internal.modificationTime,
      internal.dataChange,
      internal.stats,
      nullableMapAsJava(internal.tags))
  }

  def convertAddCDCFile(internal: AddCDCFile): AddCDCFileJ = {
    new AddCDCFileJ(
      internal.path,
      internal.partitionValues.asJava,
      internal.size,
      nullableMapAsJava(internal.tags))
  }

  def convertRemoveFile(internal: RemoveFile): RemoveFileJ = {
    new RemoveFileJ(
      internal.path,
      toJavaLongOptional(internal.deletionTimestamp),
      internal.dataChange,
      internal.extendedFileMetadata,
      nullableMapAsJava(internal.partitionValues),
      internal.size,
      nullableMapAsJava(internal.tags))
  }

  /**
   * Convert a [[Metadata]] (Scala) to a [[MetadataJ]] (Java)
   */
  def convertMetadata(internal: Metadata): MetadataJ = {
    new MetadataJ(
      internal.id,
      internal.name,
      internal.description,
      convertFormat(internal.format),
      internal.schemaString,
      internal.partitionColumns.toList.asJava,
      internal.configuration.asJava,
      toJavaLongOptional(internal.createdTime),
      internal.schema)
  }

  /**
   * Convert a [[Format]] (Scala) to a [[FormatJ]] (Java)
   */
  def convertFormat(internal: Format): FormatJ = {
    new FormatJ(internal.provider, internal.options.asJava)
  }

  /**
   * Convert a [[CommitInfo]] (Scala) to a [[CommitInfoJ]] (Java)
   */
  def convertCommitInfo(internal: CommitInfo): CommitInfoJ = {
    val notebookInfoOpt: OptionalJ[NotebookInfoJ] = if (internal.notebook.isDefined) {
      OptionalJ.of(convertNotebookInfo(internal.notebook.get))
    } else {
      OptionalJ.empty()
    }

    val jobInfoOpt: OptionalJ[JobInfoJ] = if (internal.job.isDefined) {
      OptionalJ.of(convertJobInfo(internal.job.get))
    } else {
      OptionalJ.empty()
    }

    new CommitInfoJ(
      toJavaLongOptional(internal.version),
      internal.timestamp,
      toJavaStringOptional(internal.userId),
      toJavaStringOptional(internal.userName),
      internal.operation,
      nullableMapAsJava(internal.operationParameters),
      jobInfoOpt,
      notebookInfoOpt,
      toJavaStringOptional(internal.clusterId),
      toJavaLongOptional(internal.readVersion),
      toJavaStringOptional(internal.isolationLevel),
      toJavaBooleanOptional(internal.isBlindAppend),
      toJavaMapOptional(internal.operationMetrics),
      toJavaStringOptional(internal.userMetadata),
      toJavaStringOptional(internal.engineInfo)
    )
  }

  /**
   * Convert a [[JobInfo]] (Scala) to a [[JobInfoJ]] (Java)
   */
  def convertJobInfo(internal: JobInfo): JobInfoJ = {
    new JobInfoJ(
      internal.jobId,
      internal.jobName,
      internal.runId,
      internal.jobOwnerId,
      internal.triggerType)
  }

  /**
   * Convert a [[NotebookInfo]] (Scala) to a [[NotebookInfoJ]] (Java)
   */
  def convertNotebookInfo(internal: NotebookInfo): NotebookInfoJ = {
    new NotebookInfoJ(internal.notebookId)
  }

  def convertSetTransaction(internal: SetTransaction): SetTransactionJ = {
    new SetTransactionJ(internal.appId, internal.version, toJavaLongOptional(internal.lastUpdated))
  }

  def convertProtocol(internal: Protocol): ProtocolJ = {
    new ProtocolJ(internal.minReaderVersion, internal.minWriterVersion)
  }

  def convertAction(internal: Action): ActionJ = internal match {
    case x: AddFile => convertAddFile(x)
    case x: AddCDCFile => convertAddCDCFile(x)
    case x: RemoveFile => convertRemoveFile(x)
    case x: CommitInfo => convertCommitInfo(x)
    case x: Format => convertFormat(x)
    case x: JobInfo => convertJobInfo(x)
    case x: Metadata => convertMetadata(x)
    case x: NotebookInfo => convertNotebookInfo(x)
    case x: SetTransaction => convertSetTransaction(x)
    case x: Protocol => convertProtocol(x)
  }

  ///////////////////////////////////////////////////////////////////////////
  // Java to Scala conversions
  ///////////////////////////////////////////////////////////////////////////

//  private implicit def toScalaLongOption(opt: OptionalJ[java.lang.Long]): Option[Long] =
//    if (opt.isPresent) Some(opt.get()) else None
//
//  private implicit def toScalaStringOption(opt: OptionalJ[StringJ]): Option[String] =
//    if (opt.isPresent) Some(opt.get()) else None

  // TODO verify this actually works
  private implicit def toScalaOption[J, S](opt: OptionalJ[J]): Option[S] =
    if (opt.isPresent) Some(opt.get().asInstanceOf[S]) else None

  def convertActionJ(external: ActionJ): Action = external match {
    case x: AddFileJ => convertAddFileJ(x)
    case x: RemoveFileJ => convertRemoveFileJ(x)
    case x: CommitInfoJ => convertCommitInfoJ(x)
    case x: MetadataJ => convertMetadataJ(x)
    case x: ProtocolJ => convertProtocolJ(x)
<<<<<<< HEAD
    case x: SetTransactionJ => convertSetTransactionJ(x)
=======
>>>>>>> c44bf631
    // TODO others
    case _ => throw new UnsupportedOperationException("cannot convert this Java Action")
  }

  def convertAddFileJ(external: AddFileJ): AddFile = {
    AddFile(
      external.getPath,
      external.getPartitionValues.asScala.toMap,
      external.getSize,
      external.getModificationTime,
      external.isDataChange,
      external.getStats,
      if (external.getTags != null) external.getTags.asScala.toMap else null
    )
  }

  def convertRemoveFileJ(external: RemoveFileJ): RemoveFile = {
    RemoveFile(
      external.getPath,
      external.getDeletionTimestamp, // implicit check this!
      external.isDataChange,
      external.isExtendedFileMetadata,
      if (external.isExtendedFileMetadata && external.getPartitionValues != null) {
        external.getPartitionValues.asScala.toMap
      } else null,
      if (external.isExtendedFileMetadata) external.getSize else 0,
      if (external.isExtendedFileMetadata && external.getTags != null) {
        external.getTags.asScala.toMap
      } else null
    )
  }

  def convertCommitInfoJ(external: CommitInfoJ): CommitInfo = {
    CommitInfo(
      external.getVersion, // implicit check this!
      external.getTimestamp,
      external.getUserId, // implicit check this!
      external.getUserName, // implicit check this!
      external.getOperation,
      if (external.getOperationParameters != null) {
        external.getOperationParameters.asScala.toMap
      } else null,
      None, // TODO: Option[JobInfo]
      None, // TODO: Option[NotebookInfo]
      external.getClusterId, // implicit check this!
      external.getReadVersion, // implicit check this!
      external.getIsolationLevel, // implicit check this!
      external.getIsBlindAppend, // implicit check this!
      external.getOperationMetrics, // implicit check this!
      external.getUserMetadata, // implicit check this!
      external.getEngineInfo // implicit check this!
    )
  }

  def convertMetadataJ(external: MetadataJ): Metadata = {
    Metadata(
      external.getId,
      external.getName,
      external.getDescription,
      convertFormatJ(external.getFormat),
<<<<<<< HEAD
      external.getSchemaString,
=======
      external.getSchema.toJson,
>>>>>>> c44bf631
      external.getPartitionColumns.asScala,
      external.getConfiguration.asScala.toMap,
      external.getCreatedTime // implicit check this!
    )
  }

  def convertProtocolJ(external: ProtocolJ): Protocol = {
    Protocol(
      external.getMinReaderVersion,
      external.getMinWriterVersion
    )
  }

  def convertFormatJ(external: FormatJ): Format = {
    Format(
      external.getProvider,
      external.getOptions.asScala.toMap
    )
  }

<<<<<<< HEAD
  def convertSetTransactionJ(external: SetTransactionJ): SetTransaction = {
    SetTransaction(
      external.getAppId,
      external.getVerion,
      external.getLastUpdated // implicit check this!
    )
  }

=======
>>>>>>> c44bf631
}<|MERGE_RESOLUTION|>--- conflicted
+++ resolved
@@ -109,7 +109,6 @@
       internal.name,
       internal.description,
       convertFormat(internal.format),
-      internal.schemaString,
       internal.partitionColumns.toList.asJava,
       internal.configuration.asJava,
       toJavaLongOptional(internal.createdTime),
@@ -218,10 +217,7 @@
     case x: CommitInfoJ => convertCommitInfoJ(x)
     case x: MetadataJ => convertMetadataJ(x)
     case x: ProtocolJ => convertProtocolJ(x)
-<<<<<<< HEAD
     case x: SetTransactionJ => convertSetTransactionJ(x)
-=======
->>>>>>> c44bf631
     // TODO others
     case _ => throw new UnsupportedOperationException("cannot convert this Java Action")
   }
@@ -282,11 +278,7 @@
       external.getName,
       external.getDescription,
       convertFormatJ(external.getFormat),
-<<<<<<< HEAD
-      external.getSchemaString,
-=======
       external.getSchema.toJson,
->>>>>>> c44bf631
       external.getPartitionColumns.asScala,
       external.getConfiguration.asScala.toMap,
       external.getCreatedTime // implicit check this!
@@ -307,7 +299,6 @@
     )
   }
 
-<<<<<<< HEAD
   def convertSetTransactionJ(external: SetTransactionJ): SetTransaction = {
     SetTransaction(
       external.getAppId,
@@ -316,6 +307,4 @@
     )
   }
 
-=======
->>>>>>> c44bf631
 }