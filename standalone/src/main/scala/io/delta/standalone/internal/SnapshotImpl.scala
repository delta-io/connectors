/*
 * Copyright (2020) The Delta Lake Project Authors.
 *
 * Licensed under the Apache License, Version 2.0 (the "License");
 * you may not use this file except in compliance with the License.
 * You may obtain a copy of the License at
 *
 * http://www.apache.org/licenses/LICENSE-2.0
 *
 * Unless required by applicable law or agreed to in writing, software
 * distributed under the License is distributed on an "AS IS" BASIS,
 * WITHOUT WARRANTIES OR CONDITIONS OF ANY KIND, either express or implied.
 * See the License for the specific language governing permissions and
 * limitations under the License.
 */

package io.delta.standalone.internal

import java.net.URI
import java.util.TimeZone

import scala.collection.JavaConverters._

import com.github.mjakubowski84.parquet4s.ParquetReader
import org.apache.hadoop.conf.Configuration
import org.apache.hadoop.fs.{FileSystem, Path}
import io.delta.standalone.{DeltaScan, Snapshot}
import io.delta.standalone.actions.{AddFile => AddFileJ, Metadata => MetadataJ}
import io.delta.standalone.data.{CloseableIterator, RowRecord => RowParquetRecordJ}
<<<<<<< HEAD
=======
import io.delta.standalone.expressions.Expression
>>>>>>> c44bf631
import io.delta.standalone.internal.actions.{Action, AddFile, InMemoryLogReplay, Metadata, Parquet4sSingleActionWrapper, Protocol, RemoveFile, SetTransaction, SingleAction}
import io.delta.standalone.internal.data.CloseableParquetDataIterator
import io.delta.standalone.internal.exception.DeltaErrors
import io.delta.standalone.internal.sources.StandaloneHadoopConf
import io.delta.standalone.internal.util.{ConversionUtils, FileNames, JsonUtils}

/**
 * Scala implementation of Java interface [[Snapshot]].
 *
 * @param timestamp The timestamp of the latest commit in milliseconds. Can also be set to -1 if the
 *                  timestamp of the commit is unknown or the table has not been initialized, i.e.
 *                  `version = -1`.
 */
private[internal] class SnapshotImpl(
    val hadoopConf: Configuration,
    val path: Path,
    val version: Long,
    val logSegment: LogSegment,
    val minFileRetentionTimestamp: Long,
    val deltaLog: DeltaLogImpl,
    val timestamp: Long) extends Snapshot {

  import SnapshotImpl._

  /** Convert the timeZoneId to an actual timeZone that can be used for decoding. */
  // TODO: this should be at the log level
  // TODO: rename to timeZone
  val readTimeZone = {
    if (hadoopConf.get(StandaloneHadoopConf.PARQUET_DATA_TIME_ZONE_ID) == null) {
      TimeZone.getDefault
    } else {
      TimeZone.getTimeZone(hadoopConf.get(StandaloneHadoopConf.PARQUET_DATA_TIME_ZONE_ID))
    }
  }

  ///////////////////////////////////////////////////////////////////////////
  // Public API Methods
  ///////////////////////////////////////////////////////////////////////////

<<<<<<< HEAD
  override def getAllFiles: java.util.List[AddFileJ] = activeFilesJ
=======
  override def scan(): DeltaScan = new DeltaScanImpl(activeFiles)

  override def scan(predicate: Expression): DeltaScan =
    new DeltaScanImpl(activeFiles, Some(predicate))

  override def getAllFiles: java.util.List[AddFileJ] = activeFiles
>>>>>>> c44bf631

  override def getMetadata: MetadataJ = ConversionUtils.convertMetadata(state.metadata)

  override def getVersion: Long = version

  override def open(): CloseableIterator[RowParquetRecordJ] =
    CloseableParquetDataIterator(
      allFilesScala
        .map(_.path)
        .map(FileNames.absolutePath(deltaLog.dataPath, _).toString),
      getMetadata.getSchema,
      // the time zone ID if it exists, else null
      readTimeZone,
      hadoopConf)

  ///////////////////////////////////////////////////////////////////////////
  // Internal-Only Methods
  ///////////////////////////////////////////////////////////////////////////

  def allFilesScala: Seq[AddFile] = state.activeFiles.toSeq
  def tombstonesScala: Seq[RemoveFile] = state.tombstones.toSeq
  def setTransactions: Seq[SetTransaction] = state.setTransactions
  def protocolScala: Protocol = state.protocol
  def metadataScala: Metadata = state.metadata
  def numOfFiles: Long = state.numOfFiles

  private def load(paths: Seq[Path]): Seq[SingleAction] = {
    paths.map(_.toString).sortWith(_ < _).par.flatMap { path =>
      if (path.endsWith("json")) {
        deltaLog.store.read(path).map { line =>
          JsonUtils.mapper.readValue[SingleAction](line)
        }
      } else if (path.endsWith("parquet")) {
        ParquetReader.read[Parquet4sSingleActionWrapper](
          path, ParquetReader.Options(
          timeZone = readTimeZone, hadoopConf = hadoopConf)
        ).toSeq.map(_.unwrap)
      } else Seq.empty[SingleAction]
    }.toList
  }

  /**
   * Reconstruct the state by applying deltas in order to the checkpoint.
   */
  protected lazy val state: State = {
    val logPathURI = path.toUri
    val replay = new InMemoryLogReplay(hadoopConf, minFileRetentionTimestamp)
    val files = (logSegment.deltas ++ logSegment.checkpoints).map(_.getPath)

    // assert that the log belongs to table
    files.foreach { f =>
      if (f.toString.isEmpty || f.getParent != new Path(logPathURI)) {
        // scalastyle:off throwerror
        throw new AssertionError(
          s"File (${f.toString}) doesn't belong in the transaction log at $logPathURI.")
        // scalastyle:on throwerror
      }
    }

    val actions = load(files).map(_.unwrap)

    replay.append(0, actions.iterator)

    if (null == replay.currentProtocolVersion) {
      throw DeltaErrors.actionNotFoundException("protocol", version)
    }
    if (null == replay.currentMetaData) {
      throw DeltaErrors.actionNotFoundException("metadata", version)
    }

    State(
      replay.currentProtocolVersion,
      replay.currentMetaData,
      replay.getSetTransactions,
      replay.getActiveFiles,
      replay.getTombstones,
      replay.sizeInBytes,
      replay.getActiveFiles.size,
      replay.numMetadata,
      replay.numProtocol,
      replay.getTombstones.size,
      replay.getSetTransactions.size
    )
  }

<<<<<<< HEAD
  private lazy val activeFilesJ =
    state.activeFiles.map(ConversionUtils.convertAddFile).toList.asJava

  /** A map to look up transaction version by appId. */
  lazy val transactions: Map[String, Long] = setTransactions.map(t => t.appId -> t.version).toMap
=======
  private lazy val activeFiles = state.activeFiles.map(ConversionUtils.convertAddFile).toList.asJava

  /**
   * Asserts that the client is up to date with the protocol and allowed
   * to read the table that is using this Snapshot's `protocol`.
   */
  private def assertProtocolRead(): Unit = {
    if (null != protocolScala) {
      val clientReadVersion = Action.readerVersion
      val tblReadVersion = protocolScala.minReaderVersion

      if (clientReadVersion < tblReadVersion) {
        throw new DeltaErrors.InvalidProtocolVersionException(Action.protocolVersion, protocolScala)
      }
    }
  }
>>>>>>> c44bf631

  /** Complete initialization by checking protocol version. */
  deltaLog.assertProtocolRead(protocolScala)
}

private[internal] object SnapshotImpl {
  /** Canonicalize the paths for Actions. */
  def canonicalizePath(path: String, hadoopConf: Configuration): String = {
    val hadoopPath = new Path(new URI(path))
    if (hadoopPath.isAbsoluteAndSchemeAuthorityNull) {
      val fs = FileSystem.get(hadoopConf)
      fs.makeQualified(hadoopPath).toUri.toString
    } else {
      // return untouched if it is a relative path or is already fully qualified
      hadoopPath.toUri.toString
    }
  }

  /**
   * Metrics and metadata computed around the Delta table.
   *
   * @param protocol The protocol version of the Delta table
   * @param metadata The metadata of the table
   * @param setTransactions The streaming queries writing to this table
   * @param activeFiles The files in this table
   * @param tombstones The unexpired tombstones
   * @param sizeInBytes The total size of the table (of active files, not including tombstones)
   * @param numOfFiles The number of files in this table
   * @param numOfMetadata The number of metadata actions in the state. Should be 1
   * @param numOfProtocol The number of protocol actions in the state. Should be 1
   * @param numOfRemoves The number of tombstones in the state
   * @param numOfSetTransactions Number of streams writing to this table
   */
  case class State(
      protocol: Protocol,
      metadata: Metadata,
      setTransactions: Seq[SetTransaction],
      activeFiles: Iterable[AddFile],
      tombstones: Iterable[RemoveFile],
      sizeInBytes: Long,
      numOfFiles: Long,
      numOfMetadata: Long,
      numOfProtocol: Long,
      numOfRemoves: Long,
      numOfSetTransactions: Long)
}

/**
 * An initial snapshot. Uses default Protocol and Metadata.
 *
 * @param hadoopConf the hadoop configuration for the table
 * @param logPath the path to transaction log
 * @param deltaLog the delta log object
 */
private class InitialSnapshotImpl(
    override val hadoopConf: Configuration,
    val logPath: Path,
    override val deltaLog: DeltaLogImpl)
  extends SnapshotImpl(hadoopConf, logPath, -1, LogSegment.empty(logPath), -1, deltaLog, -1) {

  override lazy val state: SnapshotImpl.State = {
    SnapshotImpl.State(Protocol(), Metadata(), Nil, Nil, Nil, 0L, 0L, 1L, 1L, 0L, 0L)
  }

  override def scan(): DeltaScan = new DeltaScanImpl(Nil.asJava)

  override def scan(predicate: Expression): DeltaScan =
    new DeltaScanImpl(Nil.asJava, Some(predicate))
}<|MERGE_RESOLUTION|>--- conflicted
+++ resolved
@@ -27,10 +27,7 @@
 import io.delta.standalone.{DeltaScan, Snapshot}
 import io.delta.standalone.actions.{AddFile => AddFileJ, Metadata => MetadataJ}
 import io.delta.standalone.data.{CloseableIterator, RowRecord => RowParquetRecordJ}
-<<<<<<< HEAD
-=======
 import io.delta.standalone.expressions.Expression
->>>>>>> c44bf631
 import io.delta.standalone.internal.actions.{Action, AddFile, InMemoryLogReplay, Metadata, Parquet4sSingleActionWrapper, Protocol, RemoveFile, SetTransaction, SingleAction}
 import io.delta.standalone.internal.data.CloseableParquetDataIterator
 import io.delta.standalone.internal.exception.DeltaErrors
@@ -70,16 +67,12 @@
   // Public API Methods
   ///////////////////////////////////////////////////////////////////////////
 
-<<<<<<< HEAD
+  override def scan(): DeltaScan = new DeltaScanImpl(activeFilesJ)
+
+  override def scan(predicate: Expression): DeltaScan =
+    new DeltaScanImpl(activeFilesJ, Some(predicate))
+
   override def getAllFiles: java.util.List[AddFileJ] = activeFilesJ
-=======
-  override def scan(): DeltaScan = new DeltaScanImpl(activeFiles)
-
-  override def scan(predicate: Expression): DeltaScan =
-    new DeltaScanImpl(activeFiles, Some(predicate))
-
-  override def getAllFiles: java.util.List[AddFileJ] = activeFiles
->>>>>>> c44bf631
 
   override def getMetadata: MetadataJ = ConversionUtils.convertMetadata(state.metadata)
 
@@ -165,30 +158,11 @@
     )
   }
 
-<<<<<<< HEAD
   private lazy val activeFilesJ =
     state.activeFiles.map(ConversionUtils.convertAddFile).toList.asJava
 
   /** A map to look up transaction version by appId. */
   lazy val transactions: Map[String, Long] = setTransactions.map(t => t.appId -> t.version).toMap
-=======
-  private lazy val activeFiles = state.activeFiles.map(ConversionUtils.convertAddFile).toList.asJava
-
-  /**
-   * Asserts that the client is up to date with the protocol and allowed
-   * to read the table that is using this Snapshot's `protocol`.
-   */
-  private def assertProtocolRead(): Unit = {
-    if (null != protocolScala) {
-      val clientReadVersion = Action.readerVersion
-      val tblReadVersion = protocolScala.minReaderVersion
-
-      if (clientReadVersion < tblReadVersion) {
-        throw new DeltaErrors.InvalidProtocolVersionException(Action.protocolVersion, protocolScala)
-      }
-    }
-  }
->>>>>>> c44bf631
 
   /** Complete initialization by checking protocol version. */
   deltaLog.assertProtocolRead(protocolScala)
