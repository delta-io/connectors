/*
 * Copyright (2020) The Delta Lake Project Authors.
 *
 * Licensed under the Apache License, Version 2.0 (the "License");
 * you may not use this file except in compliance with the License.
 * You may obtain a copy of the License at
 *
 * http://www.apache.org/licenses/LICENSE-2.0
 *
 * Unless required by applicable law or agreed to in writing, software
 * distributed under the License is distributed on an "AS IS" BASIS,
 * WITHOUT WARRANTIES OR CONDITIONS OF ANY KIND, either express or implied.
 * See the License for the specific language governing permissions and
 * limitations under the License.
 */

package io.delta.standalone.internal

import java.net.URI
import java.util.TimeZone

import scala.collection.JavaConverters._

import com.github.mjakubowski84.parquet4s.ParquetReader
import org.apache.hadoop.conf.Configuration
import org.apache.hadoop.fs.{FileSystem, Path}
import io.delta.standalone.{DeltaScan, Snapshot}
import io.delta.standalone.actions.{AddFile => AddFileJ, Metadata => MetadataJ}
import io.delta.standalone.data.{CloseableIterator, RowRecord => RowParquetRecordJ}
import io.delta.standalone.expressions.Expression
import io.delta.standalone.internal.actions.{Action, AddFile, InMemoryLogReplay, Metadata, Parquet4sSingleActionWrapper, Protocol, RemoveFile, SetTransaction, SingleAction}
import io.delta.standalone.internal.data.CloseableParquetDataIterator
import io.delta.standalone.internal.exception.DeltaErrors
import io.delta.standalone.internal.scan.{BaseDeltaScanImpl, FilteredDeltaScanImpl}
import io.delta.standalone.internal.sources.StandaloneHadoopConf
import io.delta.standalone.internal.util.{ConversionUtils, FileNames, JsonUtils}

/**
 * Scala implementation of Java interface [[Snapshot]].
 *
 * @param timestamp The timestamp of the latest commit in milliseconds. Can also be set to -1 if the
 *                  timestamp of the commit is unknown or the table has not been initialized, i.e.
 *                  `version = -1`.
 */
private[internal] class SnapshotImpl(
    val hadoopConf: Configuration,
    val path: Path,
    val version: Long,
    val logSegment: LogSegment,
    val minFileRetentionTimestamp: Long,
    val deltaLog: DeltaLogImpl,
    val timestamp: Long) extends Snapshot {

  import SnapshotImpl._

  /** Convert the timeZoneId to an actual timeZone that can be used for decoding. */
  // TODO: this should be at the log level
  // TODO: rename to timeZone
  val readTimeZone = {
    if (hadoopConf.get(StandaloneHadoopConf.PARQUET_DATA_TIME_ZONE_ID) == null) {
      TimeZone.getDefault
    } else {
      TimeZone.getTimeZone(hadoopConf.get(StandaloneHadoopConf.PARQUET_DATA_TIME_ZONE_ID))
    }
  }

  ///////////////////////////////////////////////////////////////////////////
  // Public API Methods
  ///////////////////////////////////////////////////////////////////////////

<<<<<<< HEAD
  override def scan(): DeltaScan = new BaseDeltaScanImpl(allFilesScala)

  override def scan(predicate: Expression): DeltaScan =
    new FilteredDeltaScanImpl(
      allFilesScala,
      predicate,
      metadataScala.partitionSchema)
=======
  override def scan(): DeltaScan = new DeltaScanImpl(activeFilesJ)

  override def scan(predicate: Expression): DeltaScan =
    new DeltaScanImpl(activeFilesJ, Some(predicate))
>>>>>>> d37869c7

  override def getAllFiles: java.util.List[AddFileJ] = activeFilesJ

  override def getMetadata: MetadataJ = ConversionUtils.convertMetadata(state.metadata)

  override def getVersion: Long = version

  override def open(): CloseableIterator[RowParquetRecordJ] =
    CloseableParquetDataIterator(
      allFilesScala
        .map(_.path)
        .map(FileNames.absolutePath(deltaLog.dataPath, _).toString),
      getMetadata.getSchema,
      // the time zone ID if it exists, else null
      readTimeZone,
      hadoopConf)

  ///////////////////////////////////////////////////////////////////////////
  // Internal-Only Methods
  ///////////////////////////////////////////////////////////////////////////

  def allFilesScala: Seq[AddFile] = state.activeFiles.toSeq
  def tombstonesScala: Seq[RemoveFile] = state.tombstones.toSeq
  def setTransactions: Seq[SetTransaction] = state.setTransactions
  def protocolScala: Protocol = state.protocol
  def metadataScala: Metadata = state.metadata
  def numOfFiles: Long = state.numOfFiles

  private def load(paths: Seq[Path]): Seq[SingleAction] = {
    paths.map(_.toString).sortWith(_ < _).par.flatMap { path =>
      if (path.endsWith("json")) {
        deltaLog.store.read(path).map { line =>
          JsonUtils.mapper.readValue[SingleAction](line)
        }
      } else if (path.endsWith("parquet")) {
        ParquetReader.read[Parquet4sSingleActionWrapper](
          path, ParquetReader.Options(
          timeZone = readTimeZone, hadoopConf = hadoopConf)
        ).toSeq.map(_.unwrap)
      } else Seq.empty[SingleAction]
    }.toList
  }

  /**
   * Reconstruct the state by applying deltas in order to the checkpoint.
   */
  protected lazy val state: State = {
    val logPathURI = path.toUri
    val replay = new InMemoryLogReplay(hadoopConf, minFileRetentionTimestamp)
    val files = (logSegment.deltas ++ logSegment.checkpoints).map(_.getPath)

    // assert that the log belongs to table
    files.foreach { f =>
      if (f.toString.isEmpty || f.getParent != new Path(logPathURI)) {
        // scalastyle:off throwerror
        throw new AssertionError(
          s"File (${f.toString}) doesn't belong in the transaction log at $logPathURI.")
        // scalastyle:on throwerror
      }
    }

    val actions = load(files).map(_.unwrap)

    replay.append(0, actions.iterator)

    if (null == replay.currentProtocolVersion) {
      throw DeltaErrors.actionNotFoundException("protocol", version)
    }
    if (null == replay.currentMetaData) {
      throw DeltaErrors.actionNotFoundException("metadata", version)
    }

    State(
      replay.currentProtocolVersion,
      replay.currentMetaData,
      replay.getSetTransactions,
      replay.getActiveFiles,
      replay.getTombstones,
      replay.sizeInBytes,
      replay.getActiveFiles.size,
      replay.numMetadata,
      replay.numProtocol,
      replay.getTombstones.size,
      replay.getSetTransactions.size
    )
  }

  private lazy val activeFilesJ =
    state.activeFiles.map(ConversionUtils.convertAddFile).toList.asJava

  /** A map to look up transaction version by appId. */
  lazy val transactions: Map[String, Long] = setTransactions.map(t => t.appId -> t.version).toMap

  /** Complete initialization by checking protocol version. */
  deltaLog.assertProtocolRead(protocolScala)
}

private[internal] object SnapshotImpl {
  /** Canonicalize the paths for Actions. */
  def canonicalizePath(path: String, hadoopConf: Configuration): String = {
    val hadoopPath = new Path(new URI(path))
    if (hadoopPath.isAbsoluteAndSchemeAuthorityNull) {
      val fs = FileSystem.get(hadoopConf)
      fs.makeQualified(hadoopPath).toUri.toString
    } else {
      // return untouched if it is a relative path or is already fully qualified
      hadoopPath.toUri.toString
    }
  }

  /**
   * Metrics and metadata computed around the Delta table.
   *
   * @param protocol The protocol version of the Delta table
   * @param metadata The metadata of the table
   * @param setTransactions The streaming queries writing to this table
   * @param activeFiles The files in this table
   * @param tombstones The unexpired tombstones
   * @param sizeInBytes The total size of the table (of active files, not including tombstones)
   * @param numOfFiles The number of files in this table
   * @param numOfMetadata The number of metadata actions in the state. Should be 1
   * @param numOfProtocol The number of protocol actions in the state. Should be 1
   * @param numOfRemoves The number of tombstones in the state
   * @param numOfSetTransactions Number of streams writing to this table
   */
  case class State(
      protocol: Protocol,
      metadata: Metadata,
      setTransactions: Seq[SetTransaction],
      activeFiles: Iterable[AddFile],
      tombstones: Iterable[RemoveFile],
      sizeInBytes: Long,
      numOfFiles: Long,
      numOfMetadata: Long,
      numOfProtocol: Long,
      numOfRemoves: Long,
      numOfSetTransactions: Long)
}

/**
 * An initial snapshot. Uses default Protocol and Metadata.
 *
 * @param hadoopConf the hadoop configuration for the table
 * @param logPath the path to transaction log
 * @param deltaLog the delta log object
 */
private class InitialSnapshotImpl(
    override val hadoopConf: Configuration,
    val logPath: Path,
    override val deltaLog: DeltaLogImpl)
  extends SnapshotImpl(hadoopConf, logPath, -1, LogSegment.empty(logPath), -1, deltaLog, -1) {

  override lazy val state: SnapshotImpl.State = {
    SnapshotImpl.State(Protocol(), Metadata(), Nil, Nil, Nil, 0L, 0L, 1L, 1L, 0L, 0L)
  }

  override def scan(): DeltaScan = new BaseDeltaScanImpl(Nil)

  override def scan(predicate: Expression): DeltaScan =
    new FilteredDeltaScanImpl(Nil, predicate, metadataScala.partitionSchema)
}<|MERGE_RESOLUTION|>--- conflicted
+++ resolved
@@ -68,7 +68,6 @@
   // Public API Methods
   ///////////////////////////////////////////////////////////////////////////
 
-<<<<<<< HEAD
   override def scan(): DeltaScan = new BaseDeltaScanImpl(allFilesScala)
 
   override def scan(predicate: Expression): DeltaScan =
@@ -76,12 +75,6 @@
       allFilesScala,
       predicate,
       metadataScala.partitionSchema)
-=======
-  override def scan(): DeltaScan = new DeltaScanImpl(activeFilesJ)
-
-  override def scan(predicate: Expression): DeltaScan =
-    new DeltaScanImpl(activeFilesJ, Some(predicate))
->>>>>>> d37869c7
 
   override def getAllFiles: java.util.List[AddFileJ] = activeFilesJ
 
