--- conflicted
+++ resolved
@@ -85,10 +85,6 @@
   // Internal-Only Methods
   ///////////////////////////////////////////////////////////////////////////
 
-<<<<<<< HEAD
-
-  def tombstones: Seq[RemoveFileJ] = state.tombstones.toSeq.map(ConversionUtils.convertRemoveFile)
-=======
   /**
    * Returns an implementation that provides an accessor to the files as internal Scala
    * [[AddFile]]s. This prevents us from having to replay the log internally, generate Scala
@@ -102,7 +98,8 @@
       allFilesScala,
       predicate,
       metadataScala.partitionSchema)
->>>>>>> 7090c51f
+
+  def tombstones: Seq[RemoveFileJ] = state.tombstones.toSeq.map(ConversionUtils.convertRemoveFile)
 
   def allFilesScala: Seq[AddFile] = state.activeFiles.toSeq
   def tombstonesScala: Seq[RemoveFile] = state.tombstones.toSeq
