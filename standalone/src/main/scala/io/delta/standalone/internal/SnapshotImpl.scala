--- conflicted
+++ resolved
@@ -113,16 +113,10 @@
   private def load(paths: Seq[Path]): Seq[SingleAction] = {
     paths.map(_.toString).sortWith(_ < _).par.flatMap { path =>
       if (path.endsWith("json")) {
-<<<<<<< HEAD
-        deltaLog.store
-          .read(path, hadoopConf)
-          .asScala
-=======
         import io.delta.standalone.internal.util.Implicits._
         deltaLog.store
           .read(new Path(path), hadoopConf)
           .toArray
->>>>>>> 9692cabf
           .map { line => JsonUtils.mapper.readValue[SingleAction](line) }
       } else if (path.endsWith("parquet")) {
         ParquetReader.read[Parquet4sSingleActionWrapper](
