/*
 * Copyright (2020) The Delta Lake Project Authors.
 *
 * Licensed under the Apache License, Version 2.0 (the "License");
 * you may not use this file except in compliance with the License.
 * You may obtain a copy of the License at
 *
 * http://www.apache.org/licenses/LICENSE-2.0
 *
 * Unless required by applicable law or agreed to in writing, software
 * distributed under the License is distributed on an "AS IS" BASIS,
 * WITHOUT WARRANTIES OR CONDITIONS OF ANY KIND, either express or implied.
 * See the License for the specific language governing permissions and
 * limitations under the License.
 */

package io.delta.standalone.internal.exception

import java.io.{FileNotFoundException, IOException}

import io.delta.standalone.internal.actions.{CommitInfo, Protocol}
import io.delta.standalone.internal.util.JsonUtils
<<<<<<< HEAD
import org.apache.hadoop.fs.Path
import io.delta.standalone.types.{DataType, StructType}
=======
import io.delta.standalone.types.StructType
import io.delta.standalone.exceptions._

import org.apache.hadoop.fs.Path
>>>>>>> d37869c7

/** A holder object for Delta errors. */
private[internal] object DeltaErrors {

  /**
   * Thrown when the protocol version of a table is greater than the one supported by this client
   */
  class InvalidProtocolVersionException(
      clientProtocol: Protocol,
      tableProtocol: Protocol) extends RuntimeException(
    s"""
       |Delta protocol version ${tableProtocol.simpleString} is too new for this version of Delta
       |Standalone Reader/Writer ${clientProtocol.simpleString}. Please upgrade to a newer release.
       |""".stripMargin)

  def deltaVersionsNotContiguousException(deltaVersions: Seq[Long]): Throwable = {
    new IllegalStateException(s"Versions ($deltaVersions) are not contiguous.")
  }

  def actionNotFoundException(action: String, version: Long): Throwable = {
    new IllegalStateException(
      s"""
         |The $action of your Delta table couldn't be recovered while Reconstructing
         |version: ${version.toString}. Did you manually delete files in the _delta_log directory?
       """.stripMargin)
  }

  def emptyDirectoryException(directory: String): Throwable = {
    new FileNotFoundException(s"No file found in the directory: $directory.")
  }

  def logFileNotFoundException(
      path: Path,
      version: Long): Throwable = {
    new FileNotFoundException(s"$path: Unable to reconstruct state at version $version as the " +
      s"transaction log has been truncated due to manual deletion or the log retention policy ")
  }

  def missingPartFilesException(version: Long, e: Exception): Throwable = {
    new IllegalStateException(
      s"Couldn't find all part files of the checkpoint version: $version", e)
  }

  def noReproducibleHistoryFound(logPath: Path): Throwable = {
    // TODO: AnalysisException ?
    new RuntimeException(s"No reproducible commits found at $logPath")
  }

  def timestampEarlierThanTableFirstCommit(
      userTimestamp: java.sql.Timestamp,
      commitTs: java.sql.Timestamp): Throwable = {
    new IllegalArgumentException(
      s"""The provided timestamp ($userTimestamp) is before the earliest version available to this
         |table ($commitTs). Please use a timestamp greater than or equal to $commitTs.
       """.stripMargin)
  }

  def timestampLaterThanTableLastCommit(
      userTimestamp: java.sql.Timestamp,
      commitTs: java.sql.Timestamp): Throwable = {
    new IllegalArgumentException(
      s"""The provided timestamp ($userTimestamp) is after the latest version available to this
         |table ($commitTs). Please use a timestamp less than or equal to $commitTs.
       """.stripMargin)
  }

  def noHistoryFound(logPath: Path): Throwable = {
    // TODO: AnalysisException ?
    new RuntimeException(s"No commits found at $logPath")
  }

  def versionNotExistException(userVersion: Long, earliest: Long, latest: Long): Throwable = {
    new IllegalArgumentException(s"Cannot time travel Delta table to version $userVersion. " +
      s"Available versions: [$earliest, $latest].")
  }

  def nullValueFoundForPrimitiveTypes(fieldName: String): Throwable = {
    new NullPointerException(s"Read a null value for field $fieldName which is a primitive type")
  }

  def nullValueFoundForNonNullSchemaField(fieldName: String, schema: StructType): Throwable = {
    new NullPointerException(s"Read a null value for field $fieldName, yet schema indicates " +
      s"that this field can't be null. Schema: ${schema.getTreeString}")
  }

  def failOnDataLossException(expectedVersion: Long, seenVersion: Long): Throwable = {
    new IllegalStateException(
      s"""The stream from your Delta table was expecting process data from version $expectedVersion,
         |but the earliest available version in the _delta_log directory is $seenVersion. The files
         |in the transaction log may have been deleted due to log cleanup.
         |
         |If you would like to ignore the missed data and continue your stream from where it left
         |off, you can set the .option("failOnDataLoss", "false") as part
         |of your readStream statement.
       """.stripMargin
    )
  }

  def metadataAbsentException(): Throwable = {
    new IllegalStateException(
      "Couldn't find Metadata while committing the first version of the Delta table.")
  }

  def addFilePartitioningMismatchException(
      addFilePartitions: Seq[String],
      metadataPartitions: Seq[String]): Throwable = {
    new IllegalStateException(
      s"""
         |The AddFile contains partitioning schema different from the table's partitioning schema
         |expected: ${DeltaErrors.formatColumnList(metadataPartitions)}
         |actual: ${DeltaErrors.formatColumnList(addFilePartitions)}
      """.stripMargin)
  }

  def modifyAppendOnlyTableException: Throwable = {
    new UnsupportedOperationException(
      "This table is configured to only allow appends. If you would like to permit " +
        s"updates or deletes, use 'ALTER TABLE <table_name> SET TBLPROPERTIES " +
        s"(appendOnly=false)'.")
  }

  def invalidColumnName(name: String): Throwable = {
    // TODO: AnalysisException ??
    new RuntimeException(
      s"""Attribute name "$name" contains invalid character(s) among " ,;{}()\\n\\t=".
         |Please use alias to rename it.
       """.stripMargin.split("\n").mkString(" ").trim)
  }

  // TODO: AnalysisException ??
  def invalidPartitionColumn(e: RuntimeException): Throwable = {
    // TODO: AnalysisException ??
    new RuntimeException(
      """Found partition columns having invalid character(s) among " ,;{}()\n\t=". Please """ +
        "change the name to your partition columns. This check can be turned off by setting " +
        """spark.conf.set("spark.databricks.delta.partitionColumnValidity.enabled", false) """ +
        "however this is not recommended as other features of Delta may not work properly.",
      e)
  }

  def incorrectLogStoreImplementationException(cause: Throwable): Throwable = {
    new IOException(s"""
     |The error typically occurs when the default LogStore implementation, that
     |is, HDFSLogStore, is used to write into a Delta table on a non-HDFS storage system.
     |In order to get the transactional ACID guarantees on table updates, you have to use the
     |correct implementation of LogStore that is appropriate for your storage system.
     |See https://docs.delta.io/latest/delta-storage.html for details.
      """.stripMargin, cause)
  }

  def concurrentModificationExceptionMsg(
      baseMessage: String,
      commit: Option[CommitInfo]): String = {
    baseMessage +
      commit.map(ci => s"\nConflicting commit: ${JsonUtils.toJson(ci)}").getOrElse("") +
      s"\nRefer to https://docs.delta.io/latest/concurrency-control.html for more details."
  }

  def metadataChangedException(
      conflictingCommit: Option[CommitInfo]): MetadataChangedException = {
    val message = DeltaErrors.concurrentModificationExceptionMsg(
      "The metadata of the Delta table has been changed by a concurrent update. " +
        "Please try the operation again.",
      conflictingCommit)
    new MetadataChangedException(message)
  }

  def protocolChangedException(conflictingCommit: Option[CommitInfo]): ProtocolChangedException = {
    val additionalInfo = conflictingCommit.map { v =>
      if (v.version.getOrElse(-1) == 0) {
        "This happens when multiple writers are writing to an empty directory. " +
          "Creating the table ahead of time will avoid this conflict. "
      } else {
        ""
      }
    }.getOrElse("")

    val message = DeltaErrors.concurrentModificationExceptionMsg(
      "The protocol version of the Delta table has been changed by a concurrent update. " +
        additionalInfo + "Please try the operation again.",
      conflictingCommit)
    new ProtocolChangedException(message)
  }

  def concurrentAppendException(
      conflictingCommit: Option[CommitInfo],
      partition: String): ConcurrentAppendException = {
    val message = DeltaErrors.concurrentModificationExceptionMsg(
      s"Files were added to $partition by a concurrent update. " +
        s"Please try the operation again.",
      conflictingCommit)
    new ConcurrentAppendException(message)
  }

  def concurrentDeleteReadException(
      conflictingCommit: Option[CommitInfo],
      file: String): ConcurrentDeleteReadException = {
    val message = DeltaErrors.concurrentModificationExceptionMsg(
      "This transaction attempted to read one or more files that were deleted" +
        s" (for example $file) by a concurrent update. Please try the operation again.",
      conflictingCommit)
    new ConcurrentDeleteReadException(message)
  }

  def concurrentDeleteDeleteException(
      conflictingCommit: Option[CommitInfo],
      file: String): ConcurrentDeleteDeleteException = {
    val message = DeltaErrors.concurrentModificationExceptionMsg(
      "This transaction attempted to delete one or more files that were deleted " +
        s"(for example $file) by a concurrent update. Please try the operation again.",
      conflictingCommit)
    new ConcurrentDeleteDeleteException(message)
  }

  def concurrentTransactionException(
      conflictingCommit: Option[CommitInfo]): ConcurrentTransactionException = {
    val message = DeltaErrors.concurrentModificationExceptionMsg(
      s"This error occurs when multiple streaming queries are using the same checkpoint to write " +
        "into this table. Did you run multiple instances of the same streaming query" +
        " at the same time?",
      conflictingCommit)
    new ConcurrentTransactionException(message)
  }

  def maxCommitRetriesExceededException(
      attemptNumber: Int,
      attemptVersion: Long,
      initAttemptVersion: Long,
      numActions: Int,
      totalCommitAttemptTime: Long): Throwable = {
    new IllegalStateException(
      s"""This commit has failed as it has been tried $attemptNumber times but did not succeed.
         |This can be caused by the Delta table being committed continuously by many concurrent
         |commits.
         |
         |Commit started at version: $initAttemptVersion
         |Commit failed at version: $attemptVersion
         |Number of actions attempted to commit: $numActions
         |Total time spent attempting this commit: $totalCommitAttemptTime ms
       """.stripMargin)
  }

<<<<<<< HEAD
  def nestedNotNullConstraint(
      parent: String, nested: DataType, nestType: String): RuntimeException = {
    new RuntimeException(s"The $nestType type of the field $parent contains a NOT NULL " +
      s"constraint. Delta does not support NOT NULL constraints nested within arrays or maps. " +
      s"Parsed $nestType type:\n${nested.toPrettyJson}")
  }

=======
>>>>>>> d37869c7
  ///////////////////////////////////////////////////////////////////////////
  // Helper Methods
  ///////////////////////////////////////////////////////////////////////////

  private def formatColumn(colName: String): String = s"`$colName`"

  private def formatColumnList(colNames: Seq[String]): String =
    colNames.map(formatColumn).mkString("[", ", ", "]")
}<|MERGE_RESOLUTION|>--- conflicted
+++ resolved
@@ -20,15 +20,10 @@
 
 import io.delta.standalone.internal.actions.{CommitInfo, Protocol}
 import io.delta.standalone.internal.util.JsonUtils
-<<<<<<< HEAD
+import io.delta.standalone.types.{DataType, StructType}
+import io.delta.standalone.exceptions._
+
 import org.apache.hadoop.fs.Path
-import io.delta.standalone.types.{DataType, StructType}
-=======
-import io.delta.standalone.types.StructType
-import io.delta.standalone.exceptions._
-
-import org.apache.hadoop.fs.Path
->>>>>>> d37869c7
 
 /** A holder object for Delta errors. */
 private[internal] object DeltaErrors {
@@ -271,7 +266,6 @@
        """.stripMargin)
   }
 
-<<<<<<< HEAD
   def nestedNotNullConstraint(
       parent: String, nested: DataType, nestType: String): RuntimeException = {
     new RuntimeException(s"The $nestType type of the field $parent contains a NOT NULL " +
@@ -279,8 +273,6 @@
       s"Parsed $nestType type:\n${nested.toPrettyJson}")
   }
 
-=======
->>>>>>> d37869c7
   ///////////////////////////////////////////////////////////////////////////
   // Helper Methods
   ///////////////////////////////////////////////////////////////////////////
