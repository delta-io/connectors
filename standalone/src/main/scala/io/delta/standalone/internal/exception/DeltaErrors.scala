/*
 * Copyright (2020-present) The Delta Lake Project Authors.
 *
 * Licensed under the Apache License, Version 2.0 (the "License");
 * you may not use this file except in compliance with the License.
 * You may obtain a copy of the License at
 *
 * http://www.apache.org/licenses/LICENSE-2.0
 *
 * Unless required by applicable law or agreed to in writing, software
 * distributed under the License is distributed on an "AS IS" BASIS,
 * WITHOUT WARRANTIES OR CONDITIONS OF ANY KIND, either express or implied.
 * See the License for the specific language governing permissions and
 * limitations under the License.
 */

package io.delta.standalone.internal.exception

import java.io.{FileNotFoundException, IOException}

import scala.annotation.varargs

import org.apache.hadoop.fs.Path

import io.delta.standalone.exceptions.{ColumnMappingUnsupportedException, _}
import io.delta.standalone.types.{DataType, StructType}

import io.delta.standalone.internal.{DeltaColumnMapping, DeltaConfigs}
import io.delta.standalone.internal.actions.{CommitInfo, Protocol}
import io.delta.standalone.internal.util.JsonUtils

/** A holder object for Delta errors. */
private[internal] object DeltaErrors {

  abstract class InvalidProtocolVersionException(msg: String) extends RuntimeException(msg: String)

  /**
   * Thrown when the protocol version of a table is greater than the one supported by
   * Delta Standalone
   */
  class InvalidStandaloneProtocolVersionException(
    standaloneProtocol: Protocol,
    tableProtocol: Protocol) extends InvalidProtocolVersionException(
    s"""
       |Delta protocol version ${tableProtocol.simpleString} is too high for this version of Delta
       |Standalone with maximum supported protocol version ${standaloneProtocol.simpleString}.
       |Please upgrade to a newer release or use a connector with a higher supported protocol.
       |""".stripMargin)

  /**
   * Thrown when the protocol version of a table is greater than the one supported by the connector
   */
  class InvalidConnectorProtocolVersionException(
    connectorProtocol: Protocol,
    tableProtocol: Protocol) extends InvalidProtocolVersionException(
    // TODO: when we switch to feature lists, update to reference the connector's supported features
    s"""
       |Delta protocol version ${tableProtocol.simpleString} is too high for this connector's
       |maximum supported protocol version ${connectorProtocol.simpleString}.
       |Please upgrade to a newer release or use a connector with a higher supported protocol.
       |""".stripMargin)

  val EmptyCheckpointErrorMessage =
    s"""
       |Attempted to write an empty checkpoint without any actions. This checkpoint will not be
       |useful in recomputing the state of the table. However this might cause other checkpoints to
       |get deleted based on retention settings.
     """.stripMargin

  def deltaVersionsNotContiguousException(deltaVersions: Seq[Long]): Throwable = {
    new IllegalStateException(s"Versions ($deltaVersions) are not contiguous.")
  }

  def actionNotFoundException(action: String, version: Long): Throwable = {
    new IllegalStateException(
      s"""
         |The $action of your Delta table couldn't be recovered while Reconstructing
         |version: ${version.toString}. Did you manually delete files in the _delta_log directory?
       """.stripMargin)
  }

  def emptyDirectoryException(directory: String): Throwable = {
    new FileNotFoundException(s"No file found in the directory: $directory.")
  }

  def logFileNotFoundException(
      path: Path,
      version: Long): Throwable = {
    new FileNotFoundException(s"$path: Unable to reconstruct state at version $version as the " +
      s"transaction log has been truncated due to manual deletion or the log retention policy ")
  }

  def missingPartFilesException(version: Long, e: Exception): Throwable = {
    new IllegalStateException(
      s"Couldn't find all part files of the checkpoint version: $version", e)
  }

  def noReproducibleHistoryFound(logPath: Path): DeltaStandaloneException = {
    new DeltaStandaloneException(s"No reproducible commits found at $logPath")
  }

  def timestampEarlierThanTableFirstCommit(
      userTimestamp: java.sql.Timestamp,
      commitTs: java.sql.Timestamp): Throwable = {
    new IllegalArgumentException(
      s"""The provided timestamp ($userTimestamp) is before the earliest version available to this
         |table ($commitTs). Please use a timestamp greater than or equal to $commitTs.
       """.stripMargin)
  }

  def timestampLaterThanTableLastCommit(
      userTimestamp: java.sql.Timestamp,
      commitTs: java.sql.Timestamp): Throwable = {
    new IllegalArgumentException(
      s"""The provided timestamp ($userTimestamp) is after the latest version available to this
         |table ($commitTs). Please use a timestamp less than or equal to $commitTs.
       """.stripMargin)
  }

  def noHistoryFound(logPath: Path): DeltaStandaloneException = {
    new DeltaStandaloneException(s"No commits found at $logPath")
  }

  def versionNotExistException(userVersion: Long, earliest: Long, latest: Long): Throwable = {
    new DeltaStandaloneException(s"Cannot time travel Delta table to version $userVersion. " +
      s"Available versions: [$earliest, $latest].")
  }

  def nullValueFoundForPrimitiveTypes(fieldName: String): Throwable = {
    new NullPointerException(s"Read a null value for field $fieldName which is a primitive type.")
  }

  def nullValueFoundForNonNullSchemaField(fieldName: String, schema: StructType): Throwable = {
    new NullPointerException(s"Read a null value for field $fieldName, yet schema indicates " +
      s"that this field can't be null. Schema: ${schema.getTreeString}")
  }

  /**
   * Thrown when a user tries to get a value of type `desiredType` from a
   * [[io.delta.standalone.expressions.Column]] with name `fieldName` and dataType `actualType`,
   * but `actualType` and `desiredType` are not the same.
   */
  def fieldTypeMismatch(
      fieldName: String,
      actualType: DataType,
      desiredType: String): Throwable = {
    new ClassCastException(
      s"The data type of field $fieldName is ${actualType.getTypeName}. " +
        s"Cannot cast it to $desiredType")
  }

  def failOnDataLossException(expectedVersion: Long, seenVersion: Long): Throwable = {
    new IllegalStateException(
      s"""The stream from your Delta table was expecting process data from version $expectedVersion,
         |but the earliest available version in the _delta_log directory is $seenVersion. The files
         |in the transaction log may have been deleted due to log cleanup.
         |
         |If you would like to ignore the missed data and continue your stream from where it left
         |off, you can set the .option("failOnDataLoss", "false") as part
         |of your readStream statement.
       """.stripMargin
    )
  }

  def metadataAbsentException(): Throwable = {
    new IllegalStateException(
      "Couldn't find Metadata while committing the first version of the Delta table.")
  }

  def addFilePartitioningMismatchException(
      addFilePartitions: Seq[String],
      metadataPartitions: Seq[String]): Throwable = {
    new IllegalStateException(
      s"""
         |The AddFile contains partitioning schema different from the table's partitioning schema
         |expected: ${DeltaErrors.formatColumnList(metadataPartitions)}
         |actual: ${DeltaErrors.formatColumnList(addFilePartitions)}
      """.stripMargin)
  }

  def modifyAppendOnlyTableException: Throwable = {
    new UnsupportedOperationException(
      "This table is configured to only allow appends. If you would like to permit " +
        s"updates or deletes, use 'ALTER TABLE <table_name> SET TBLPROPERTIES " +
        s"(appendOnly=false)'.")
  }

  def invalidColumnName(name: String): DeltaStandaloneException = {
    new DeltaStandaloneException(
      s"""Attribute name "$name" contains invalid character(s) among " ,;{}()\\n\\t=".
         |Please use alias to rename it.
       """.stripMargin.split("\n").mkString(" ").trim)
  }

  def invalidPartitionColumn(e: RuntimeException): DeltaStandaloneException = {
    new DeltaStandaloneException(
      """Found partition columns having invalid character(s) among " ,;{}()\n\t=". Please """ +
        "change the name to your partition columns. This check can be turned off by setting " +
        """spark.conf.set("spark.databricks.delta.partitionColumnValidity.enabled", false) """ +
        "however this is not recommended as other features of Delta may not work properly.",
      e)
  }

  def incorrectLogStoreImplementationException(cause: Throwable): Throwable = {
    new IOException(s"""
     |The error typically occurs when the default LogStore implementation, that
     |is, HDFSLogStore, is used to write into a Delta table on a non-HDFS storage system.
     |In order to get the transactional ACID guarantees on table updates, you have to use the
     |correct implementation of LogStore that is appropriate for your storage system.
     |See https://docs.delta.io/latest/delta-storage.html for details.
      """.stripMargin, cause)
  }

  def concurrentModificationExceptionMsg(
      baseMessage: String,
      commit: Option[CommitInfo]): String = {
    baseMessage +
      commit.map(ci => s"\nConflicting commit: ${JsonUtils.toJson(ci)}").getOrElse("") +
      s"\nRefer to https://docs.delta.io/latest/concurrency-control.html for more details."
  }

  def metadataChangedException(
      conflictingCommit: Option[CommitInfo]): MetadataChangedException = {
    val message = DeltaErrors.concurrentModificationExceptionMsg(
      "The metadata of the Delta table has been changed by a concurrent update. " +
        "Please try the operation again.",
      conflictingCommit)
    new MetadataChangedException(message)
  }

  def protocolChangedException(conflictingCommit: Option[CommitInfo]): ProtocolChangedException = {
    val additionalInfo = conflictingCommit.map { v =>
      if (v.version.getOrElse(-1) == 0) {
        "This happens when multiple writers are writing to an empty directory. " +
          "Creating the table ahead of time will avoid this conflict. "
      } else {
        ""
      }
    }.getOrElse("")

    val message = DeltaErrors.concurrentModificationExceptionMsg(
      "The protocol version of the Delta table has been changed by a concurrent update. " +
        additionalInfo + "Please try the operation again.",
      conflictingCommit)
    new ProtocolChangedException(message)
  }

  def concurrentAppendException(
      conflictingCommit: Option[CommitInfo],
      partition: String): ConcurrentAppendException = {
    val message = DeltaErrors.concurrentModificationExceptionMsg(
      s"Files were added to $partition by a concurrent update. " +
        s"Please try the operation again.",
      conflictingCommit)
    new ConcurrentAppendException(message)
  }

  def concurrentDeleteReadException(
      conflictingCommit: Option[CommitInfo],
      file: String): ConcurrentDeleteReadException = {
    val message = DeltaErrors.concurrentModificationExceptionMsg(
      "This transaction attempted to read one or more files that were deleted" +
        s" (for example $file) by a concurrent update. Please try the operation again.",
      conflictingCommit)
    new ConcurrentDeleteReadException(message)
  }

  def concurrentDeleteDeleteException(
      conflictingCommit: Option[CommitInfo],
      file: String): ConcurrentDeleteDeleteException = {
    val message = DeltaErrors.concurrentModificationExceptionMsg(
      "This transaction attempted to delete one or more files that were deleted " +
        s"(for example $file) by a concurrent update. Please try the operation again.",
      conflictingCommit)
    new ConcurrentDeleteDeleteException(message)
  }

  def concurrentTransactionException(
      conflictingCommit: Option[CommitInfo]): ConcurrentTransactionException = {
    val message = DeltaErrors.concurrentModificationExceptionMsg(
      s"This error occurs when multiple streaming queries are using the same checkpoint to write " +
        "into this table. Did you run multiple instances of the same streaming query" +
        " at the same time?",
      conflictingCommit)
    new ConcurrentTransactionException(message)
  }

  def maxCommitRetriesExceededException(
      attemptNumber: Int,
      attemptVersion: Long,
      initAttemptVersion: Long,
      numActions: Int,
      totalCommitAttemptTime: Long): Throwable = {
    new IllegalStateException(
      s"""This commit has failed as it has been tried $attemptNumber times but did not succeed.
         |This can be caused by the Delta table being committed continuously by many concurrent
         |commits.
         |
         |Commit started at version: $initAttemptVersion
         |Commit failed at version: $attemptVersion
         |Number of actions attempted to commit: $numActions
         |Total time spent attempting this commit: $totalCommitAttemptTime ms
       """.stripMargin)
  }

  def nestedNotNullConstraint(
      parent: String, nested: DataType, nestType: String): DeltaStandaloneException = {
    new DeltaStandaloneException(s"The $nestType type of the field $parent contains a NOT NULL " +
      s"constraint. Delta does not support NOT NULL constraints nested within arrays or maps. " +
      s"Parsed $nestType type:\n${nested.toPrettyJson}")
  }

  def checkpointNonExistTable(path: Path): Throwable = {
    new IllegalStateException(s"Cannot checkpoint a non-exist table $path. Did you manually " +
      s"delete files in the _delta_log directory?")
  }

  def cannotModifyTableProperty(prop: String): Throwable = {
    throw new UnsupportedOperationException(
      s"The Delta table configuration $prop cannot be specified by the user")
  }

  def unsupportedColumnMappingMode(mode: String): Throwable =
    new ColumnMappingUnsupportedException(s"The column mapping mode `$mode` is " +
      s"not supported for this Delta version. Please upgrade if you want to use this mode.")

  def unknownConfigurationKeyException(confKey: String): Throwable = {
    new DeltaStandaloneException(s"Unknown configuration was specified: $confKey")
  }

  def schemaChangedException(oldSchema: StructType, newSchema: StructType): Throwable = {
    val msg =
      s"""Detected incompatible schema change:
        |old schema: ${oldSchema.getTreeString}
        |
        |new schema: ${newSchema.getTreeString}
      """.stripMargin
    new IllegalStateException(msg)
  }

  @varargs def illegalExpressionValueType(
      exprName: String,
      expectedType: String,
      realTypes: String*): RuntimeException = {
    new IllegalArgumentException(
      s"$exprName expression requires $expectedType type. But found ${realTypes.mkString(", ")}");
  }

  def logStoreConfConflicts(classConf: Seq[String], schemeConf: Seq[String]): Throwable = {
    val schemeConfStr = schemeConf.mkString(", ")
    val classConfStr = classConf.mkString(", ")
    new IllegalArgumentException(
      s"(`$classConfStr`) and (`$schemeConfStr`)" +
        " cannot be set at the same time. Please set only one group of them.")
  }

  def inconsistentLogStoreConfs(setKeys: Seq[(String, String)]): Throwable = {
    val setKeyStr = setKeys.map(_.productIterator.mkString(" = ")).mkString(", ")
    new IllegalArgumentException(
      s"($setKeyStr) cannot be set to different values. Please only set one of them, or set them " +
        s"to the same value.")
  }

  def partitionColumnsNotFoundException(partCols: Seq[String], schema: StructType): Throwable = {
    new DeltaStandaloneException(s"Partition column(s) ${partCols.mkString(",")} not found in " +
      s"schema:\n${schema.getTreeString}")
  }

  def nonPartitionColumnAbsentException(): Throwable = {
    new DeltaStandaloneException("Data written into Delta needs to contain at least one " +
      "non-partitioned column")
  }

  def insufficientWriterVersion(existingProtocol: Protocol, minWriterVersion: Int,
      featureString: String): Throwable = {
    new DeltaStandaloneException(
      s"Feature $featureString requires at least writer version $minWriterVersion but current " +
        s"table protocol is ${existingProtocol.simpleString}")
  }

<<<<<<< HEAD
  def checkConstraintAlreadyExists(name: String, expression: String): Throwable = {
    new IllegalArgumentException(
      s"Constraint '$name' already exists. Please remove the old constraint first.\n" +
        s"Old constraint: $expression")
  }

  def checkConstraintDoesNotExist(name: String): Throwable = {
    new IllegalArgumentException(s"Cannot drop nonexistent constraint '$name'.")
=======
  def changeColumnMappingModeNotSupported(oldMode: String, newMode: String): Throwable = {
    new ColumnMappingUnsupportedException(
      s"Changing column mapping mode from $oldMode to $newMode is not supported.")
  }

  def changeColumnMappingModeOnOldProtocol(currentProtocol: Protocol): Throwable = {
    new ColumnMappingUnsupportedException(
      "Your current table protocol version does not support changing column mapping modes " +
        s"using ${DeltaConfigs.COLUMN_MAPPING_MODE.key}.\n" +
        s"Required Delta protocol version for column mapping: " +
        s"${DeltaColumnMapping.MIN_PROTOCOL_VERSION.toString}.\n" +
        s"Your table's current Delta protocol version: $currentProtocol")
  }

  def schemaChangeDuringMappingModeChangeNotSupported(
      oldSchema: StructType, newSchema: StructType): Throwable = {
    new ColumnMappingUnsupportedException(
      "Schema change is detected: \n" +
      s"old schema: ${oldSchema.getTreeString}\n" +
      s"new schema: ${newSchema.getTreeString}\n" +
      "Schema changes are not allowed during the change of column mapping mode.")
>>>>>>> ee333e5d
  }

  ///////////////////////////////////////////////////////////////////////////
  // Helper Methods
  ///////////////////////////////////////////////////////////////////////////

  private def formatColumn(colName: String): String = s"`$colName`"

  private def formatColumnList(colNames: Seq[String]): String =
    colNames.map(formatColumn).mkString("[", ", ", "]")
}<|MERGE_RESOLUTION|>--- conflicted
+++ resolved
@@ -378,7 +378,6 @@
         s"table protocol is ${existingProtocol.simpleString}")
   }
 
-<<<<<<< HEAD
   def checkConstraintAlreadyExists(name: String, expression: String): Throwable = {
     new IllegalArgumentException(
       s"Constraint '$name' already exists. Please remove the old constraint first.\n" +
@@ -387,7 +386,7 @@
 
   def checkConstraintDoesNotExist(name: String): Throwable = {
     new IllegalArgumentException(s"Cannot drop nonexistent constraint '$name'.")
-=======
+
   def changeColumnMappingModeNotSupported(oldMode: String, newMode: String): Throwable = {
     new ColumnMappingUnsupportedException(
       s"Changing column mapping mode from $oldMode to $newMode is not supported.")
@@ -409,7 +408,6 @@
       s"old schema: ${oldSchema.getTreeString}\n" +
       s"new schema: ${newSchema.getTreeString}\n" +
       "Schema changes are not allowed during the change of column mapping mode.")
->>>>>>> ee333e5d
   }
 
   ///////////////////////////////////////////////////////////////////////////
