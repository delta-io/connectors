/*
 * Licensed to the Apache Software Foundation (ASF) under one or more
 * contributor license agreements.  See the NOTICE file distributed with
 * this work for additional information regarding copyright ownership.
 * The ASF licenses this file to You under the Apache License, Version 2.0
 * (the "License"); you may not use this file except in compliance with
 * the License.  You may obtain a copy of the License at
 *
 *    http://www.apache.org/licenses/LICENSE-2.0
 *
 * Unless required by applicable law or agreed to in writing, software
 * distributed under the License is distributed on an "AS IS" BASIS,
 * WITHOUT WARRANTIES OR CONDITIONS OF ANY KIND, either express or implied.
 * See the License for the specific language governing permissions and
 * limitations under the License.
 */

/*
 * This file contains code from the Apache Spark project (original license above).
 * It contains modifications, which are licensed as follows:
 */

/*
 * Copyright (2020) The Delta Lake Project Authors.
 *
 * Licensed under the Apache License, Version 2.0 (the "License");
 * you may not use this file except in compliance with the License.
 * You may obtain a copy of the License at
 *
 * http://www.apache.org/licenses/LICENSE-2.0
 *
 * Unless required by applicable law or agreed to in writing, software
 * distributed under the License is distributed on an "AS IS" BASIS,
 * WITHOUT WARRANTIES OR CONDITIONS OF ANY KIND, either express or implied.
 * See the License for the specific language governing permissions and
 * limitations under the License.
 */

package io.delta.standalone.internal.util

import io.delta.standalone.types._
import org.json4s._
import org.json4s.jackson.JsonMethods._
import org.json4s.JsonDSL._
import org.json4s.JsonAST.JValue
import scala.collection.JavaConverters._

private[standalone] object DataTypeParser {

  private val FIXED_DECIMAL = """decimal\(\s*(\d+)\s*,\s*(\-?\d+)\s*\)""".r

  private val nonDecimalNameToType = {
    Seq(new NullType, new DateType, new TimestampType, new BinaryType, new IntegerType,
      new BooleanType, new LongType, new DoubleType, new FloatType, new ShortType, new ByteType,
      new StringType).map(t => t.getTypeName -> t).toMap
  }

  def fromJson(json: String): DataType = parseDataType(parse(json))

  private def parseDataType(json: JValue): DataType = json match {
    case JString(name) =>
      nameToType(name)

    case JSortedObject(
    ("containsNull", JBool(n)),
    ("elementType", t: JValue),
    ("type", JString("array"))) =>
      new ArrayType(parseDataType(t), n)

    case JSortedObject(
    ("keyType", k: JValue),
    ("type", JString("map")),
    ("valueContainsNull", JBool(n)),
    ("valueType", v: JValue)) =>
      new MapType(parseDataType(k), parseDataType(v), n)

    case JSortedObject(
    ("fields", JArray(fields)),
    ("type", JString("struct"))) =>
      new StructType(fields.map(parseStructField).toArray)

    case other =>
      throw new IllegalArgumentException(
        s"Failed to convert the JSON string '${compact(render(other))}' to a data type.")
  }

  def toJson(value: DataType): String = compact(render(dataTypeToJValue(value)))

  def toPrettyJson(value: DataType): String = pretty(render(dataTypeToJValue(value)))

<<<<<<< HEAD
  def dataTypeToJValue(dataType: DataType): JValue = dataType match {
=======
  private def dataTypeToJValue(dataType: DataType): JValue = dataType match {
>>>>>>> 92b986e6
    case array: ArrayType =>
      ("type" -> "array") ~
        ("elementType" -> dataTypeToJValue(array.getElementType)) ~
        ("containsNull" -> array.containsNull())
    case map: MapType =>
      ("type" -> "map") ~
        ("keyType" -> dataTypeToJValue(map.getKeyType())) ~
        ("valueType" -> dataTypeToJValue(map.getValueType())) ~
        ("valueContainsNull" -> map.valueContainsNull())
    case struct: StructType =>
      ("type" -> "struct") ~
        ("fields" -> struct.getFields().map(structFieldToJValue).toList)
    case decimal: DecimalType =>
      s"decimal(${decimal.getPrecision()},${decimal.getScale()})"
    case _: DataType =>
      dataType.getTypeName()
  }

<<<<<<< HEAD
  def structFieldToJValue(field: StructField): JValue = {
    val name = field.getName()
    val dataType = field.getDataType()
    val nullable = field.isNullable()

    ("name" -> name) ~
      ("type" -> dataTypeToJValue(dataType)) ~
      ("nullable" -> nullable)
=======
  private def structFieldToJValue(field: StructField): JValue = {
    val name = field.getName()
    val dataType = field.getDataType()
    val nullable = field.isNullable()
    val metadata = field.getMetadata()

    ("name" -> name) ~
      ("type" -> dataTypeToJValue(dataType)) ~
      ("nullable" -> nullable) ~
      ("metadata" -> metadataValueToJValue(metadata))
  }

  private def metadataValueToJValue(value: Any): JValue = {
    value match {
      case metadata: FieldMetadata =>
        JObject(metadata.getEntries().entrySet().asScala.map(e =>
          (e.getKey(), metadataValueToJValue(e.getValue()))).toList)
      case arr: Array[Object] =>
        JArray(arr.toList.map(metadataValueToJValue))
      case x: Long =>
        JInt(x)
      case x: Double =>
        JDouble(x)
      case x: Boolean =>
        JBool(x)
      case x: String =>
        JString(x)
      case null =>
        JNull
      case other =>
        throw new IllegalArgumentException(
          s"Failed to convert ${value.getClass()} instance to JValue.")
    }
>>>>>>> 92b986e6
  }

  /** Given the string representation of a type, return its DataType */
  private def nameToType(name: String): DataType = {
    name match {
      case "decimal" => DecimalType.USER_DEFAULT
      case FIXED_DECIMAL(precision, scale) => new DecimalType(precision.toInt, scale.toInt)
      case other => nonDecimalNameToType.getOrElse(
        other,
        throw new IllegalArgumentException(
          s"Failed to convert the JSON string '$name' to a data type."))
    }
  }

  private def parseStructField(json: JValue): StructField = json match {
    case JSortedObject(
    ("metadata", metadata: JObject),
    ("name", JString(name)),
    ("nullable", JBool(nullable)),
    ("type", dataType: JValue)) =>
      new StructField(name, parseDataType(dataType), nullable, parseFieldMetadata(metadata))
    case JSortedObject(
    ("name", JString(name)),
    ("nullable", JBool(nullable)),
    ("type", dataType: JValue)) =>
      new StructField(name, parseDataType(dataType), nullable)
    case other =>
      throw new IllegalArgumentException(
        s"Failed to convert the JSON string '${compact(render(other))}' to a field.")
  }

  private def parseFieldMetadata(metadata: JObject): FieldMetadata = {
    val builder = FieldMetadata.builder()
    metadata.obj.foreach {
      case (key, JInt(value)) =>
        builder.putLong(key, value.toLong)
      case(key, JDouble(value)) =>
        builder.putDouble(key, value)
      case (key, JBool(value)) =>
        builder.putBoolean(key, value)
      case (key, JString(value)) =>
        builder.putString(key, value)
      case (key, o: JObject) =>
        builder.putMetadata(key, parseFieldMetadata(o))
      case (key, JArray(value)) =>
        if (value.isEmpty) {
          // If it is an empty array, we cannot infer its element type. We put an empty Array[Long].
          builder.putLongArray(key, Array.empty)
        } else {
          value.head match {
            case _: JInt =>
              builder.putLongArray(key,
                value.map(_.asInstanceOf[JInt].num.toLong.asInstanceOf[java.lang.Long]).toArray)
            case _: JDouble =>
              builder.putDoubleArray(key,
                value.asInstanceOf[List[JDouble]].map(_.num.asInstanceOf[java.lang.Double]).toArray)
            case _: JBool =>
              builder.putBooleanArray(key,
                value.asInstanceOf[List[JBool]].map(_.value.asInstanceOf[java.lang.Boolean])
                  .toArray)
            case _: JString =>
              builder.putStringArray(key, value.asInstanceOf[List[JString]].map(_.s).toArray)
            case _: JObject =>
              builder.putMetadataArray(key,
                value.asInstanceOf[List[JObject]].map(parseFieldMetadata).toArray)
            case other =>
              throw new IllegalArgumentException(
                s"Unsupported ${value.head.getClass()} Array as metadata value.")
          }
        }
      case (key, JNull) =>
        builder.putNull(key)
      case (key, other) =>
        throw new IllegalArgumentException(
          s"Unsupported ${other.getClass()} instance as metadata value.")
    }
    builder.build()
  }

  private object JSortedObject {
    def unapplySeq(value: JValue): Option[List[(String, JValue)]] = value match {
      case JObject(seq) => Some(seq.sortBy(_._1))
      case _ => None
    }
  }
}<|MERGE_RESOLUTION|>--- conflicted
+++ resolved
@@ -88,11 +88,7 @@
 
   def toPrettyJson(value: DataType): String = pretty(render(dataTypeToJValue(value)))
 
-<<<<<<< HEAD
-  def dataTypeToJValue(dataType: DataType): JValue = dataType match {
-=======
   private def dataTypeToJValue(dataType: DataType): JValue = dataType match {
->>>>>>> 92b986e6
     case array: ArrayType =>
       ("type" -> "array") ~
         ("elementType" -> dataTypeToJValue(array.getElementType)) ~
@@ -111,16 +107,6 @@
       dataType.getTypeName()
   }
 
-<<<<<<< HEAD
-  def structFieldToJValue(field: StructField): JValue = {
-    val name = field.getName()
-    val dataType = field.getDataType()
-    val nullable = field.isNullable()
-
-    ("name" -> name) ~
-      ("type" -> dataTypeToJValue(dataType)) ~
-      ("nullable" -> nullable)
-=======
   private def structFieldToJValue(field: StructField): JValue = {
     val name = field.getName()
     val dataType = field.getDataType()
@@ -154,7 +140,6 @@
         throw new IllegalArgumentException(
           s"Failed to convert ${value.getClass()} instance to JValue.")
     }
->>>>>>> 92b986e6
   }
 
   /** Given the string representation of a type, return its DataType */
