/*
 * Copyright (2020) The Delta Lake Project Authors.
 *
 * Licensed under the Apache License, Version 2.0 (the "License");
 * you may not use this file except in compliance with the License.
 * You may obtain a copy of the License at
 *
 * http://www.apache.org/licenses/LICENSE-2.0
 *
 * Unless required by applicable law or agreed to in writing, software
 * distributed under the License is distributed on an "AS IS" BASIS,
 * WITHOUT WARRANTIES OR CONDITIONS OF ANY KIND, either express or implied.
 * See the License for the specific language governing permissions and
 * limitations under the License.
 */

package io.delta.standalone.internal

import java.io.FileNotFoundException
import java.util.UUID

<<<<<<< HEAD
import scala.collection.JavaConverters._
import scala.util.control.NonFatal

import io.delta.standalone.internal.actions.SingleAction
=======
import com.github.mjakubowski84.parquet4s.ParquetWriter
import scala.util.control.NonFatal

import io.delta.standalone.internal.actions.{Action, AddFile, Metadata, SingleAction}
import org.apache.hadoop.fs.Path
>>>>>>> 7090c51f
import io.delta.standalone.internal.util.JsonUtils
import io.delta.standalone.internal.util.FileNames._
import org.apache.parquet.hadoop.metadata.CompressionCodecName

import org.apache.hadoop.fs.Path
import org.apache.parquet.hadoop.metadata.CompressionCodecName
import com.github.mjakubowski84.parquet4s.ParquetWriter

/**
 * Records information about a checkpoint.
 *
 * @param version the version of this checkpoint
 * @param size the number of actions in the checkpoint
 * @param parts the number of parts when the checkpoint has multiple parts. None if this is a
 *              singular checkpoint
 */
private[internal] case class CheckpointMetaData(
    version: Long,
    size: Long,
    parts: Option[Int])

/**
 * A class to help with comparing checkpoints with each other, where we may have had concurrent
 * writers that checkpoint with different number of parts.
 */
private[internal] case class CheckpointInstance(
    version: Long,
    numParts: Option[Int]) extends Ordered[CheckpointInstance] {

  /**
   * Due to lexicographic sorting, a version with more parts will appear after a version with
   * less parts during file listing. We use that logic here as well.
   */
  def isEarlierThan(other: CheckpointInstance): Boolean = {
    if (other == CheckpointInstance.MaxValue) return true
    version < other.version ||
      (version == other.version && numParts.forall(_ < other.numParts.getOrElse(1)))
  }

  def isNotLaterThan(other: CheckpointInstance): Boolean = {
    if (other == CheckpointInstance.MaxValue) return true
    version <= other.version
  }

  def getCorrespondingFiles(path: Path): Seq[Path] = {
    assert(this != CheckpointInstance.MaxValue, "Can't get files for CheckpointVersion.MaxValue.")
    numParts match {
      case None => checkpointFileSingular(path, version) :: Nil
      case Some(parts) => checkpointFileWithParts(path, version, parts)
    }
  }

  override def compare(that: CheckpointInstance): Int = {
    if (version == that.version) {
      numParts.getOrElse(1) - that.numParts.getOrElse(1)
    } else {
      // we need to guard against overflow. We just can't return (this - that).toInt
      if (version - that.version < 0) -1 else 1
    }
  }
}

private[internal] object CheckpointInstance {
  def apply(path: Path): CheckpointInstance = {
    CheckpointInstance(checkpointVersion(path), numCheckpointParts(path))
  }

  def apply(metadata: CheckpointMetaData): CheckpointInstance = {
    CheckpointInstance(metadata.version, metadata.parts)
  }

  val MaxValue: CheckpointInstance = CheckpointInstance(-1, None)
}

private[internal] trait Checkpoints {
  self: DeltaLogImpl =>

  /** The path to the file that holds metadata about the most recent checkpoint. */
  val LAST_CHECKPOINT = new Path(logPath, "_last_checkpoint")

  /** Returns information about the most recent checkpoint. */
  def lastCheckpoint: Option[CheckpointMetaData] = {
    loadMetadataFromFile(0)
  }

  /**
   * Creates a checkpoint using the default snapshot.
   */
  def checkpoint(): Unit = checkpoint(snapshot)

  /**
   * Creates a checkpoint using snapshotToCheckpoint. By default it uses the current log version.
   */
  def checkpoint(snapshotToCheckpoint: SnapshotImpl): Unit = {
    if (snapshotToCheckpoint.version < 0) {
      // TODO throw DeltaErrors.checkpointNonExistTable(dataPath)
    }
    val checkpointMetaData = Checkpoints.writeCheckpoint(this, snapshotToCheckpoint)
    val json = JsonUtils.toJson(checkpointMetaData)
<<<<<<< HEAD
    store.write(LAST_CHECKPOINT, Iterator(json).asJava, true, hadoopConf) // overwrite = true
=======
    store.write(LAST_CHECKPOINT, Iterator(json), overwrite = true)
>>>>>>> 7090c51f

    doLogCleanup()
  }

  /** Loads the checkpoint metadata from the _last_checkpoint file. */
  private def loadMetadataFromFile(tries: Int): Option[CheckpointMetaData] = {
    try {
      val checkpointMetadataJson = store.read(LAST_CHECKPOINT, hadoopConf).asScala
      val checkpointMetadata =
        JsonUtils.mapper.readValue[CheckpointMetaData](checkpointMetadataJson.next())
      Some(checkpointMetadata)
    } catch {
      case _: FileNotFoundException =>
        None
      case NonFatal(e) if tries < 3 =>
        // scalastyle:off println
        println(s"Failed to parse $LAST_CHECKPOINT. This may happen if there was an error " +
          "during read operation, or a file appears to be partial. Sleeping and trying again.", e)
        // scalastyle:on println

        Thread.sleep(1000)
        loadMetadataFromFile(tries + 1)
      case NonFatal(e) =>
        // scalastyle:off println
        println(s"$LAST_CHECKPOINT is corrupted. Will search the checkpoint files directly", e)
        // scalastyle:on println
        // Hit a partial file. This could happen on Azure as overwriting _last_checkpoint file is
        // not atomic. We will try to list all files to find the latest checkpoint and restore
        // CheckpointMetaData from it.
        val verifiedCheckpoint = findLastCompleteCheckpoint(CheckpointInstance(-1L, None))
        verifiedCheckpoint.map(manuallyLoadCheckpoint)
    }
  }

  /** Loads the given checkpoint manually to come up with the CheckpointMetaData */
  private def manuallyLoadCheckpoint(cv: CheckpointInstance): CheckpointMetaData = {
    CheckpointMetaData(cv.version, -1L, cv.numParts)
  }

  /**
   * Finds the first verified, complete checkpoint before the given version.
   *
   * @param cv The CheckpointVersion to compare against
   */
  protected def findLastCompleteCheckpoint(cv: CheckpointInstance): Option[CheckpointInstance] = {
    var cur = math.max(cv.version, 0L)
    while (cur >= 0) {
      val checkpoints = store
        .listFrom(checkpointPrefix(logPath, math.max(0, cur - 1000)), hadoopConf)
        .asScala
        .map(_.getPath)
        .filter(isCheckpointFile)
        .map(CheckpointInstance(_))
        .takeWhile(tv => (cur == 0 || tv.version <= cur) && tv.isEarlierThan(cv))
        .toArray
      val lastCheckpoint = getLatestCompleteCheckpointFromList(checkpoints, cv)
      if (lastCheckpoint.isDefined) {
        return lastCheckpoint
      } else {
        cur -= 1000
      }
    }
    None
  }

  /**
   * Given a list of checkpoint files, pick the latest complete checkpoint instance which is not
   * later than `notLaterThan`.
   */
  protected def getLatestCompleteCheckpointFromList(
      instances: Array[CheckpointInstance],
      notLaterThan: CheckpointInstance): Option[CheckpointInstance] = {
    val complete = instances.filter(_.isNotLaterThan(notLaterThan)).groupBy(identity).filter {
      case (CheckpointInstance(_, None), inst) => inst.length == 1
      case (CheckpointInstance(_, Some(parts)), inst) => inst.length == parts
    }
    complete.keys.toArray.sorted.lastOption
  }
}

private[internal] object Checkpoints {
  /**
   * Writes out the contents of a [[Snapshot]] into a checkpoint file that
   * can be used to short-circuit future replays of the log.
   *
   * Returns the checkpoint metadata to be committed to a file. We will use the value
   * in this file as the source of truth of the last valid checkpoint.
   */
  def writeCheckpoint(deltaLog: DeltaLogImpl, snapshot: SnapshotImpl): CheckpointMetaData = {

    // The writing of checkpoints doesn't go through log store, so we need to check with the
    // log store and decide whether to use rename.
<<<<<<< HEAD
    val useRename = deltaLog.store.isPartialWriteVisible(deltaLog.logPath, deltaLog.hadoopConf)
=======
    val useRename = deltaLog.store.isPartialWriteVisible(deltaLog.logPath)
>>>>>>> 7090c51f

    var checkpointSize = 0L
    var numOfFiles = 0L

    // Use the string in the closure as Path is not Serializable.
    val path = checkpointFileSingular(snapshot.path, snapshot.version).toString

     val actions: Seq[SingleAction] = (
       Seq(snapshot.metadataScala, snapshot.protocolScala) ++
       snapshot.setTransactions ++
       snapshot.allFilesScala ++
       snapshot.tombstonesScala).map(_.wrap)

    val writtenPath =
      if (useRename) {
        val p = new Path(path)
        // Two instances of the same task may run at the same time in some cases (e.g.,
        // speculation, stage retry), so generate the temp path here to avoid two tasks
        // using the same path.
        val tempPath = new Path(p.getParent, s".${p.getName}.${UUID.randomUUID}.tmp")
        tempPath.toString
      } else {
        path
      }

    val writerOptions = ParquetWriter.Options(
      compressionCodecName = CompressionCodecName.SNAPPY,
      timeZone = deltaLog.timezone
    )
    val writer = ParquetWriter.writer[SingleAction](writtenPath, writerOptions)

    try {
      actions.foreach { singleAction =>
        writer.write(singleAction)
        checkpointSize += 1
        if (singleAction.add != null) {
          numOfFiles += 1
        }
      }
    } catch {
      case e: org.apache.hadoop.fs.FileAlreadyExistsException if !useRename =>
        val p = new Path(writtenPath)
        if (p.getFileSystem(deltaLog.hadoopConf).exists(p)) {
          // The file has been written by a zombie task. We can just use this checkpoint file
          // rather than failing a Delta commit.
        } else {
          throw e
        }
    } finally {
      writer.close()
    }

    if (useRename) {
      val src = new Path(writtenPath)
      val dest = new Path(path)
      val fs = dest.getFileSystem(deltaLog.hadoopConf)
      var renameDone = false
      try {
        if (fs.rename(src, dest)) {
          renameDone = true
        } else {
          // There should be only one writer writing the checkpoint file, so there must be
          // something wrong here.
          throw new IllegalStateException(s"Cannot rename $src to $dest")
        }
      } finally {
        if (!renameDone) {
          fs.delete(src, false)
        }
      }
    }

    if (numOfFiles != snapshot.numOfFiles) {
      throw new IllegalStateException(
        "State of the checkpoint doesn't match that of the snapshot.")
    }

    CheckpointMetaData(snapshot.version, checkpointSize, None)
  }
}<|MERGE_RESOLUTION|>--- conflicted
+++ resolved
@@ -19,22 +19,14 @@
 import java.io.FileNotFoundException
 import java.util.UUID
 
-<<<<<<< HEAD
 import scala.collection.JavaConverters._
 import scala.util.control.NonFatal
 
 import io.delta.standalone.internal.actions.SingleAction
-=======
-import com.github.mjakubowski84.parquet4s.ParquetWriter
-import scala.util.control.NonFatal
-
-import io.delta.standalone.internal.actions.{Action, AddFile, Metadata, SingleAction}
-import org.apache.hadoop.fs.Path
->>>>>>> 7090c51f
 import io.delta.standalone.internal.util.JsonUtils
 import io.delta.standalone.internal.util.FileNames._
+
 import org.apache.parquet.hadoop.metadata.CompressionCodecName
-
 import org.apache.hadoop.fs.Path
 import org.apache.parquet.hadoop.metadata.CompressionCodecName
 import com.github.mjakubowski84.parquet4s.ParquetWriter
@@ -130,11 +122,7 @@
     }
     val checkpointMetaData = Checkpoints.writeCheckpoint(this, snapshotToCheckpoint)
     val json = JsonUtils.toJson(checkpointMetaData)
-<<<<<<< HEAD
     store.write(LAST_CHECKPOINT, Iterator(json).asJava, true, hadoopConf) // overwrite = true
-=======
-    store.write(LAST_CHECKPOINT, Iterator(json), overwrite = true)
->>>>>>> 7090c51f
 
     doLogCleanup()
   }
@@ -227,11 +215,7 @@
 
     // The writing of checkpoints doesn't go through log store, so we need to check with the
     // log store and decide whether to use rename.
-<<<<<<< HEAD
     val useRename = deltaLog.store.isPartialWriteVisible(deltaLog.logPath, deltaLog.hadoopConf)
-=======
-    val useRename = deltaLog.store.isPartialWriteVisible(deltaLog.logPath)
->>>>>>> 7090c51f
 
     var checkpointSize = 0L
     var numOfFiles = 0L
