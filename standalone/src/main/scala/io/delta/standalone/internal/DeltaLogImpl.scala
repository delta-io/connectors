/*
 * Copyright (2020) The Delta Lake Project Authors.
 *
 * Licensed under the Apache License, Version 2.0 (the "License");
 * you may not use this file except in compliance with the License.
 * You may obtain a copy of the License at
 *
 * http://www.apache.org/licenses/LICENSE-2.0
 *
 * Unless required by applicable law or agreed to in writing, software
 * distributed under the License is distributed on an "AS IS" BASIS,
 * WITHOUT WARRANTIES OR CONDITIONS OF ANY KIND, either express or implied.
 * See the License for the specific language governing permissions and
 * limitations under the License.
 */

package io.delta.standalone.internal

import java.io.IOException
import java.util.concurrent.locks.ReentrantLock
import java.util.TimeZone

import scala.collection.JavaConverters._

import org.apache.hadoop.conf.Configuration
import org.apache.hadoop.fs.Path
import io.delta.standalone.{DeltaLog, OptimisticTransaction, VersionLog}
import io.delta.standalone.actions.{CommitInfo => CommitInfoJ}
import io.delta.standalone.internal.actions.{Action, Metadata, Protocol}
import io.delta.standalone.internal.exception.DeltaErrors
import io.delta.standalone.internal.sources.StandaloneHadoopConf
import io.delta.standalone.internal.storage.LogStoreProvider
import io.delta.standalone.internal.util.{Clock, ConversionUtils, FileNames, SystemClock}

/**
 * Scala implementation of Java interface [[DeltaLog]].
 */
private[internal] class DeltaLogImpl private(
    val hadoopConf: Configuration,
    val logPath: Path,
    val dataPath: Path,
    val clock: Clock)
  extends DeltaLog
  with Checkpoints
  with MetadataCleanup
  with LogStoreProvider
  with SnapshotManagement {

  /** Used to read and write physical log files and checkpoints. */
  lazy val store = createLogStore(hadoopConf)

  /** Direct access to the underlying storage system. */
  protected lazy val fs = logPath.getFileSystem(hadoopConf)

  // TODO: There is a race here where files could get dropped when increasing the
  // retention interval...
  protected def metadata = if (snapshot == null) Metadata() else snapshot.metadataScala

  /** How long to keep around logically deleted files before physically deleting them. */
  def tombstoneRetentionMillis: Long =
    // TODO DeltaConfigs.getMilliSeconds(DeltaConfigs.TOMBSTONE_RETENTION.fromMetaData(metadata))
    // 1 week
    metadata.configuration.getOrElse("deletedFileRetentionDuration", "604800000").toLong

  /**
   * Tombstones before this timestamp will be dropped from the state and the files can be
   * garbage collected.
   */
  def minFileRetentionTimestamp: Long = clock.getTimeMillis() - tombstoneRetentionMillis

  /** Use ReentrantLock to allow us to call `lockInterruptibly`. */
  private val deltaLogLock = new ReentrantLock()

  /** Delta History Manager containing version and commit history. */
  protected lazy val history = DeltaHistoryManager(this)

  /** Returns the checkpoint interval for this log. Not transactional. */
  // TODO: DeltaConfigs.CHECKPOINT_INTERVAL
  def checkpointInterval: Int = metadata.configuration.getOrElse("checkpointInterval", "10").toInt

  /** Convert the timeZoneId to an actual timeZone that can be used for decoding. */
  def timezone: TimeZone = {
    if (hadoopConf.get(StandaloneHadoopConf.PARQUET_DATA_TIME_ZONE_ID) == null) {
      TimeZone.getDefault
    } else {
      TimeZone.getTimeZone(hadoopConf.get(StandaloneHadoopConf.PARQUET_DATA_TIME_ZONE_ID))
    }
  }

  ///////////////////////////////////////////////////////////////////////////
  // Public Java API Methods
  ///////////////////////////////////////////////////////////////////////////

  override def getPath: Path = dataPath

  override def getCommitInfoAt(version: Long): CommitInfoJ = {
    history.checkVersionExists(version)
    ConversionUtils.convertCommitInfo(history.getCommitInfo(version))
  }

  override def getChanges(
      startVersion: Long,
      failOnDataLoss: Boolean): java.util.Iterator[VersionLog] = {
    import io.delta.standalone.internal.util.Implicits._

    if (startVersion < 0) throw new IllegalArgumentException(s"Invalid startVersion: $startVersion")

    val deltaPaths = store.listFrom(FileNames.deltaFile(logPath, startVersion), hadoopConf)
      .asScala
      .filter(f => FileNames.isDeltaFile(f.getPath))

    // Subtract 1 to ensure that we have the same check for the inclusive startVersion
    var lastSeenVersion = startVersion - 1
    deltaPaths.map { status =>
      val p = status.getPath
      val version = FileNames.deltaVersion(p)
      if (failOnDataLoss && version > lastSeenVersion + 1) {
        throw DeltaErrors.failOnDataLossException(lastSeenVersion + 1, version)
      }
      lastSeenVersion = version

      new VersionLog(
        version,
        store.read(p, hadoopConf)
<<<<<<< HEAD
          .asScala
=======
          .toArray
>>>>>>> 9692cabf
          .map(x => ConversionUtils.convertAction(Action.fromJson(x)))
          .toList
          .asJava)
    }.asJava
  }

  override def startTransaction(): OptimisticTransaction = {
    update()
    new OptimisticTransactionImpl(this, snapshot)
  }

  ///////////////////////////////////////////////////////////////////////////
  // Internal Methods
  ///////////////////////////////////////////////////////////////////////////

  /**
   * Run `body` inside `deltaLogLock` lock using `lockInterruptibly` so that the thread can be
   * interrupted when waiting for the lock.
   */
  def lockInterruptibly[T](body: => T): T = {
    deltaLogLock.lockInterruptibly()
    try {
      body
    } finally {
      deltaLogLock.unlock()
    }
  }

  /** Creates the log directory if it does not exist. */
  def ensureLogDirectoryExist(): Unit = {
    if (!fs.exists(logPath)) {
      if (!fs.mkdirs(logPath)) {
        throw new IOException(s"Cannot create $logPath")
      }
    }
  }

  /**
   * Asserts that the client is up to date with the protocol and
   * allowed to read the table that is using the given `protocol`.
   */
  def assertProtocolRead(protocol: Protocol): Unit = {
    if (protocol != null && Action.readerVersion < protocol.minReaderVersion) {
      throw new DeltaErrors.InvalidProtocolVersionException(Action.protocolVersion, protocol)
    }
  }

  /**
   * Asserts that the client is up to date with the protocol and
   * allowed to write to the table that is using the given `protocol`.
   */
  def assertProtocolWrite(protocol: Protocol): Unit = {
    if (protocol != null && Action.writerVersion < protocol.minWriterVersion) {
      throw new DeltaErrors.InvalidProtocolVersionException(Action.protocolVersion, protocol)
    }
  }

  /**
   * Checks whether this table only accepts appends. If so it will throw an error in operations that
   * can remove data such as DELETE/UPDATE/MERGE.
   */
  def assertRemovable(): Unit = {
    // TODO: DeltaConfig.IS_APPEND_ONLY
    if (metadata.configuration.getOrElse("appendOnly", "false").toBoolean) {
      throw DeltaErrors.modifyAppendOnlyTableException
    }
  }
}

private[standalone] object DeltaLogImpl {
  def forTable(hadoopConf: Configuration, dataPath: String): DeltaLogImpl = {
    apply(hadoopConf, new Path(dataPath, "_delta_log"))
  }

  def forTable(hadoopConf: Configuration, dataPath: Path): DeltaLogImpl = {
    apply(hadoopConf, new Path(dataPath, "_delta_log"))
  }

  def forTable(hadoopConf: Configuration, dataPath: String, clock: Clock): DeltaLogImpl = {
    apply(hadoopConf, new Path(dataPath, "_delta_log"), clock)
  }

  def forTable(hadoopConf: Configuration, dataPath: Path, clock: Clock): DeltaLogImpl = {
    apply(hadoopConf, new Path(dataPath, "_delta_log"), clock)
  }

  private def apply(
      hadoopConf: Configuration,
      rawPath: Path,
      clock: Clock = new SystemClock): DeltaLogImpl = {
    val fs = rawPath.getFileSystem(hadoopConf)
    val path = fs.makeQualified(rawPath)

    new DeltaLogImpl(hadoopConf, path, path.getParent, clock)
  }
}<|MERGE_RESOLUTION|>--- conflicted
+++ resolved
@@ -122,11 +122,7 @@
       new VersionLog(
         version,
         store.read(p, hadoopConf)
-<<<<<<< HEAD
-          .asScala
-=======
           .toArray
->>>>>>> 9692cabf
           .map(x => ConversionUtils.convertAction(Action.fromJson(x)))
           .toList
           .asJava)
