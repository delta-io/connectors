--- conflicted
+++ resolved
@@ -25,13 +25,9 @@
 import org.apache.hadoop.fs.Path
 import io.delta.standalone.{DeltaLog, OptimisticTransaction, VersionLog}
 import io.delta.standalone.actions.{CommitInfo => CommitInfoJ}
-<<<<<<< HEAD
-import io.delta.standalone.internal.actions.{Action, Metadata, Protocol}
-=======
 import io.delta.standalone.expressions.{And, Expression, Literal}
 import io.delta.standalone.internal.actions.{Action, AddFile, Metadata, Protocol}
 import io.delta.standalone.internal.data.PartitionRowRecord
->>>>>>> d6dc60fa
 import io.delta.standalone.internal.exception.DeltaErrors
 import io.delta.standalone.internal.storage.HDFSReadOnlyLogStore
 import io.delta.standalone.internal.util.{ConversionUtils, FileNames}
@@ -107,13 +103,10 @@
     new OptimisticTransactionImpl(this, snapshot)
   }
 
-<<<<<<< HEAD
   ///////////////////////////////////////////////////////////////////////////
   // Internal Methods
   ///////////////////////////////////////////////////////////////////////////
 
-=======
->>>>>>> d6dc60fa
   /**
    * Run `body` inside `deltaLogLock` lock using `lockInterruptibly` so that the thread can be
    * interrupted when waiting for the lock.
@@ -151,10 +144,7 @@
    * can remove data such as DELETE/UPDATE/MERGE.
    */
   def assertRemovable(): Unit = {
-<<<<<<< HEAD
     // TODO: DeltaConfig.IS_APPEND_ONLY
-=======
->>>>>>> d6dc60fa
     if (metadata.configuration.getOrElse("appendOnly", "false").toBoolean) {
       throw DeltaErrors.modifyAppendOnlyTableException
     }
