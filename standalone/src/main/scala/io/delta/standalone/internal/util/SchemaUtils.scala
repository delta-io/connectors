--- conflicted
+++ resolved
@@ -82,34 +82,16 @@
    * schema can replace a pre-existing schema of a Delta table. Our rules are to return false if
    * the new schema:
    *   - Drops any column that is present in the current schema
-<<<<<<< HEAD
-   *   - Converts nullable=false to nullable=true for any column
-=======
    *   - Converts nullable=true to nullable=false for any column
->>>>>>> c569297f
    *   - Changes any datatype
    */
   def isWriteCompatible(existingSchema: StructType, newSchema: StructType): Boolean = {
 
-<<<<<<< HEAD
-    def isDatatypeReadCompatible(_existingType: DataType, _newType: DataType): Boolean = {
-=======
     def isDatatypeWriteCompatible(_existingType: DataType, _newType: DataType): Boolean = {
->>>>>>> c569297f
       (_existingType, _newType) match {
         case (e: StructType, n: StructType) =>
           isWriteCompatible(e, n)
         case (e: ArrayType, n: ArrayType) =>
-<<<<<<< HEAD
-          // if existing elements are non-nullable, so should be the new element
-          (e.containsNull || !n.containsNull) &&
-            isDatatypeReadCompatible(e.getElementType, n.getElementType)
-        case (e: MapType, n: MapType) =>
-          // if existing value is non-nullable, so should be the new value
-          (e.valueContainsNull || !n.valueContainsNull) &&
-            isDatatypeReadCompatible(e.getKeyType, n.getKeyType) &&
-            isDatatypeReadCompatible(e.getValueType, n.getValueType)
-=======
           // if existing elements are nullable, so should be the new element
           (!e.containsNull() || n.containsNull()) &&
             isDatatypeWriteCompatible(e.getElementType, n.getElementType)
@@ -118,7 +100,6 @@
           (!e.valueContainsNull || n.valueContainsNull) &&
             isDatatypeWriteCompatible(e.getKeyType, n.getKeyType) &&
             isDatatypeWriteCompatible(e.getValueType, n.getValueType)
->>>>>>> c569297f
         case (a, b) => a == b
       }
     }
@@ -143,17 +124,10 @@
         existing.get(newField.getName).forall { existingField =>
           // we know the name matches modulo case - now verify exact match
           (existingField.getName == newField.getName
-<<<<<<< HEAD
-            // if existing value is non-nullable, so should be the new value
-            && (existingField.isNullable || !newField.isNullable)
-            // and the type of the field must be compatible, too
-            && isDatatypeReadCompatible(existingField.getDataType, newField.getDataType))
-=======
             // if existing value is nullable, so should be the new value
             && (!existingField.isNullable || newField.isNullable)
             // and the type of the field must be compatible, too
             && isDatatypeWriteCompatible(existingField.getDataType, newField.getDataType))
->>>>>>> c569297f
         }
       }
     }
