--- conflicted
+++ resolved
@@ -25,10 +25,7 @@
 import io.delta.standalone.internal.sources.StandaloneHadoopConf
 import io.delta.standalone.internal.storage.{HDFSLogStore, LogStoreProvider}
 import io.delta.standalone.internal.util.GoldenTableUtils._
-<<<<<<< HEAD
 import io.delta.standalone.internal.util.TestUtils._
-=======
->>>>>>> 9692cabf
 
 import org.apache.hadoop.conf.Configuration
 import org.apache.hadoop.fs.{FileStatus, Path}
@@ -58,16 +55,11 @@
     conf
   }
 
-<<<<<<< HEAD
   test("instantiation through HadoopConf") {
-=======
-  test("instantiation") {
->>>>>>> 9692cabf
     val expectedClassName = logStoreClassName.getOrElse(LogStoreProvider.defaultLogStoreClassName)
     assert(createLogStore(hadoopConf).getClass.getName == expectedClassName)
   }
 
-<<<<<<< HEAD
   test("read / write") {
     def assertNoLeakedCrcFiles(dir: File): Unit = {
       // crc file should not be leaked when origin file doesn't exist.
@@ -87,14 +79,17 @@
     }
 
     withTempDir { dir =>
+      import io.delta.standalone.internal.util.Implicits._
+
       val store = createLogStore(hadoopConf)
 
       val deltas = Seq(0, 1).map(i => new File(dir, i.toString)).map(_.getCanonicalPath)
-      store.write(deltas.head, Iterator("zero", "none").asJava, false, hadoopConf)
-      store.write(deltas(1), Iterator("one").asJava, false, hadoopConf)
+      store.write(new Path(deltas.head), Iterator("zero", "none").asJava, false, hadoopConf)
+      store.write(new Path(deltas(1)), Iterator("one").asJava, false, hadoopConf)
 
-      assert(store.read(deltas.head, hadoopConf).asScala.toSeq == Seq("zero", "none"))
-      assert(store.read(deltas(1), hadoopConf).asScala.toSeq == Seq("one"))
+      assert(store.read(new Path(deltas.head), hadoopConf).toArray sameElements
+        Array("zero", "none"))
+      assert(store.read(new Path(deltas(1)), hadoopConf).toArray sameElements Array("one"))
 
       assertNoLeakedCrcFiles(dir)
     }
@@ -105,24 +100,12 @@
       val store = createLogStore(hadoopConf)
 
       val deltas = Seq(0, 1).map(i => new File(dir, i.toString)).map(_.getCanonicalPath)
-      store.write(deltas.head, Iterator("zero").asJava, false, hadoopConf)
-      store.write(deltas(1), Iterator("one").asJava, false, hadoopConf)
+      store.write(new Path(deltas.head), Iterator("zero").asJava, false, hadoopConf)
+      store.write(new Path(deltas(1)), Iterator("one").asJava, false, hadoopConf)
 
       intercept[java.nio.file.FileAlreadyExistsException] {
-        store.write(deltas(1), Iterator("uno").asJava, false, hadoopConf)
+        store.write(new Path(deltas(1)), Iterator("uno").asJava, false, hadoopConf)
       }
-=======
-  test("read") {
-    withGoldenTable("log-store-read") { tablePath =>
-      import io.delta.standalone.internal.util.Implicits._
-
-      val logStore = createLogStore(hadoopConf)
-      val deltas = Seq(0, 1).map(i => new File(tablePath, i.toString)).map(_.getCanonicalPath)
-
-      assert(logStore.read(new Path(deltas.head), hadoopConf).toArray sameElements
-        Array("zero", "none"))
-      assert(logStore.read(new Path(deltas(1)), hadoopConf).toArray sameElements Array("one"))
->>>>>>> 9692cabf
     }
   }
 
@@ -147,8 +130,6 @@
         .filterNot(_ == "_delta_log").toArray === Nil)
     }
   }
-
-  // TODO: log store write tests
 }
 
 /**
