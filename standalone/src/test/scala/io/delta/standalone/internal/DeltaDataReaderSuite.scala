--- conflicted
+++ resolved
@@ -336,9 +336,6 @@
       new IntegerType,
       new ArrayType(new DoubleType, true),
       false))
-<<<<<<< HEAD
-}
-=======
 
   test("toJson fromJson for field metadata") {
     val emptyMetadata = FieldMetadata.builder().build()
@@ -365,4 +362,3 @@
     assert(struct == DataTypeParser.fromJson(struct.toJson()))
   }
 }
->>>>>>> 92b986e6
