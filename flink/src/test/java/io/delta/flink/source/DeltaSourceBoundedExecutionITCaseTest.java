package io.delta.flink.source;

import java.io.File;
import java.util.Arrays;
import java.util.Collection;
import java.util.List;
import java.util.Set;
import java.util.stream.Collectors;

import io.delta.flink.DeltaTestUtils;
import io.delta.flink.source.RecordCounterToFail.FailCheck;
import org.apache.flink.core.fs.Path;
import org.apache.flink.table.data.RowData;
import org.apache.flink.table.types.logical.LogicalType;
import org.junit.After;
import org.junit.Before;
import org.junit.Test;
import org.junit.runner.RunWith;
import org.junit.runners.Parameterized;
import org.junit.runners.Parameterized.Parameters;
import static org.hamcrest.MatcherAssert.assertThat;
import static org.hamcrest.core.IsEqual.equalTo;

@RunWith(Parameterized.class)
public class DeltaSourceBoundedExecutionITCaseTest extends DeltaSourceITBase {

    private final FailoverType failoverType;

    public DeltaSourceBoundedExecutionITCaseTest(FailoverType failoverType) {
        this.failoverType = failoverType;
    }

    @Parameters(name = "{index}: FailoverType = [{0}]")
    public static Collection<Object[]> param() {
        return Arrays.asList(new Object[][]{
            {FailoverType.NONE}, {FailoverType.TASK_MANAGER}, {FailoverType.JOB_MANAGER}
        });
    }

    @Before
    public void setup() {
        super.setup();
    }

    @After
    public void after() {
        super.after();
    }

    @Test
    // NOTE that this test can take some time to finish since we are restarting JM here.
    // It can be around 30 seconds or so.
    // Test if SplitEnumerator::addSplitsBack works well,
    // meaning if splits were added back to the Enumerator's state and reassigned to new TM.
    public void shouldReadDeltaTable() throws Exception {

        DeltaSource<RowData> deltaSource =
            initBoundedSource(
<<<<<<< HEAD
                nonPartitionedLargeTablePath,
                new String[]{"col1", "col2", "col3"},
                new LogicalType[]{new BigIntType(), new BigIntType(), new CharType()});
=======
                Path.fromLocalFile(new File(nonPartitionedLargeTablePath)),
                LARGE_TABLE_COLUMN_NAMES,
                LARGE_TABLE_COLUMN_TYPES);
>>>>>>> 8788e907

        // WHEN
        // Fail TaskManager or JobManager after half of the records or do not fail anything if
        // FailoverType.NONE.
        List<RowData> resultData = testBoundDeltaSource(failoverType, deltaSource,
            (FailCheck) readRows -> readRows == LARGE_TABLE_RECORD_COUNT / 2);

        Set<Long> actualValues =
            resultData.stream().map(row -> row.getLong(0)).collect(Collectors.toSet());

        // THEN
        assertThat("Source read different number of rows that Delta table have.", resultData.size(),
            equalTo(LARGE_TABLE_RECORD_COUNT));
        assertThat("Source Must Have produced some duplicates.", actualValues.size(),
            equalTo(LARGE_TABLE_RECORD_COUNT));
    }

    // TODO PR 8 ADD Partition tests in later PRs

    private DeltaSource<RowData> initBoundedSource(
        String tablePath, String[] columnNames, LogicalType[] columnTypes) {

        return DeltaSource.forRowData(
            Path.fromLocalFile(new File(tablePath)),
            columnNames,
            columnTypes,
            DeltaTestUtils.getHadoopConf())
            .build();
    }
}<|MERGE_RESOLUTION|>--- conflicted
+++ resolved
@@ -56,15 +56,9 @@
 
         DeltaSource<RowData> deltaSource =
             initBoundedSource(
-<<<<<<< HEAD
                 nonPartitionedLargeTablePath,
-                new String[]{"col1", "col2", "col3"},
-                new LogicalType[]{new BigIntType(), new BigIntType(), new CharType()});
-=======
-                Path.fromLocalFile(new File(nonPartitionedLargeTablePath)),
                 LARGE_TABLE_COLUMN_NAMES,
                 LARGE_TABLE_COLUMN_TYPES);
->>>>>>> 8788e907
 
         // WHEN
         // Fail TaskManager or JobManager after half of the records or do not fail anything if
