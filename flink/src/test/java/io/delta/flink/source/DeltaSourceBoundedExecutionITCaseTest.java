package io.delta.flink.source;

import java.io.File;
import java.util.Arrays;
import java.util.Collection;
import java.util.List;
import java.util.Set;
import java.util.stream.Collectors;

import io.delta.flink.DeltaTestUtils;
import io.delta.flink.source.RecordCounterToFail.FailCheck;
import org.apache.flink.core.fs.Path;
import org.apache.flink.table.data.RowData;
import org.apache.flink.table.types.logical.BigIntType;
import org.apache.flink.table.types.logical.CharType;
import org.apache.flink.table.types.logical.LogicalType;
import org.junit.After;
import org.junit.Before;
import org.junit.Test;
import org.junit.runner.RunWith;
import org.junit.runners.Parameterized;
import org.junit.runners.Parameterized.Parameters;
import static org.hamcrest.core.IsEqual.equalTo;
import static org.junit.Assert.assertThat;

@RunWith(Parameterized.class)
public class DeltaSourceBoundedExecutionITCaseTest extends DeltaSourceITBase {

    private final FailoverType failoverType;

    public DeltaSourceBoundedExecutionITCaseTest(FailoverType failoverType) {
        this.failoverType = failoverType;
    }

    @Parameters(name = "{index}: FailoverType = [{0}]")
    public static Collection<Object[]> param() {
        return Arrays.asList(new Object[][]{
            {FailoverType.NONE}, {FailoverType.TASK_MANAGER}, {FailoverType.JOB_MANAGER}
        });
    }

    @Before
    public void setup() {
        super.setup();
    }

    @After
    public void after() {
        super.after();
    }

    @Test
<<<<<<< HEAD
    public void shouldReadTableWithoutPartitions() throws Exception {

        // GIVEN
        DeltaSource<RowData> deltaSource =
            initBoundedSource(
                nonPartitionedTablePath,
                SMALL_TABLE_COLUMN_NAMES,
                COLUMN_TYPES);

        // WHEN
        List<RowData> resultData = testBoundDeltaSource(deltaSource);

        Set<String> actualNames =
            resultData.stream().map(row -> row.getString(1).toString()).collect(Collectors.toSet());

        // THEN
        assertThat("Source read different number of rows that Delta table have.", resultData.size(),
            equalTo(SMALL_TABLE_COUNT));
        assertThat("Source Produced Different Rows that were in Delta table", actualNames,
            equalTo(SMALL_TABLE_EXPECTED_VALUES));
    }

    @Test
=======
>>>>>>> 707f4307
    // NOTE that this test can take some time to finish since we are restarting JM here.
    // It can be around 30 seconds or so.
    // Test if SplitEnumerator::addSplitsBack works well,
    // meaning if splits were added back to the Enumerator's state and reassigned to new TM.
    public void shouldReadDeltaTable() throws Exception {

        DeltaSource<RowData> deltaSource =
            initBoundedSource(
                nonPartitionedLargeTablePath,
                new String[]{"col1", "col2", "col3"},
                new LogicalType[]{new BigIntType(), new BigIntType(), new CharType()});

        // WHEN
        // Fail TaskManager or JobManager after half of the records or do not fail anything if
        // FailoverType.NONE.
        List<RowData> resultData = testBoundDeltaSource(failoverType, deltaSource,
            (FailCheck) readRows -> readRows == LARGE_TABLE_RECORD_COUNT / 2);

        Set<Long> actualValues =
            resultData.stream().map(row -> row.getLong(0)).collect(Collectors.toSet());

        // THEN
        assertThat("Source read different number of rows that Delta table have.", resultData.size(),
            equalTo(LARGE_TABLE_RECORD_COUNT));
        assertThat("Source Must Have produced some duplicates.", actualValues.size(),
            equalTo(LARGE_TABLE_RECORD_COUNT));
    }

<<<<<<< HEAD
    @Test
    public void shouldReadTableWithJobManagerFailover() throws Exception {

        // GIVEN
        DeltaSource<RowData> deltaSource =
            initBoundedSource(
                nonPartitionedLargeTablePath,
                new String[]{"col1", "col2", "col3"},
                new LogicalType[]{new BigIntType(), new BigIntType(), new CharType()});

        // WHEN
        // Fail TM after half of the records.
        List<RowData> resultData = testBoundDeltaSource(FailoverType.JOB_MANAGER, deltaSource,
            (FailCheck) readRows -> readRows == LARGE_TABLE_RECORD_COUNT / 2);

        Set<Long> actualValues =
            resultData.stream().map(row -> row.getLong(0)).collect(Collectors.toSet());

        // THEN
        assertThat("Source read different number of rows that Delta table have.", resultData.size(),
            equalTo(LARGE_TABLE_RECORD_COUNT));
        assertThat("Source must have produced some duplicates.", actualValues.size(),
            equalTo(LARGE_TABLE_RECORD_COUNT));
    }

=======
>>>>>>> 707f4307
    // TODO PR 8 ADD Partition tests in later PRs

    // TODO PR 9 for future PRs
    //  This is a temporary method for creating DeltaSourceInternal.
    //  The Desired state is to use DeltaSourceBuilder which was not included in this PR.
    //  For reference how DeltaSourceInternal creation will look like please go to:
    //  https://github.com/delta-io/connectors/pull/256/files#:~:text=testWithoutPartitions()

    private DeltaSource<RowData> initBoundedSource(
        String tablePath, String[] columnNames, LogicalType[] columnTypes) {

        return DeltaSource.forRowDataStepBuilder()
            .tablePath(Path.fromLocalFile(new File(tablePath)))
            .columnNames(columnNames)
            .columnTypes(columnTypes)
            .hadoopConfiguration(DeltaTestUtils.getHadoopConf())
            .build();
    }
}<|MERGE_RESOLUTION|>--- conflicted
+++ resolved
@@ -50,32 +50,6 @@
     }
 
     @Test
-<<<<<<< HEAD
-    public void shouldReadTableWithoutPartitions() throws Exception {
-
-        // GIVEN
-        DeltaSource<RowData> deltaSource =
-            initBoundedSource(
-                nonPartitionedTablePath,
-                SMALL_TABLE_COLUMN_NAMES,
-                COLUMN_TYPES);
-
-        // WHEN
-        List<RowData> resultData = testBoundDeltaSource(deltaSource);
-
-        Set<String> actualNames =
-            resultData.stream().map(row -> row.getString(1).toString()).collect(Collectors.toSet());
-
-        // THEN
-        assertThat("Source read different number of rows that Delta table have.", resultData.size(),
-            equalTo(SMALL_TABLE_COUNT));
-        assertThat("Source Produced Different Rows that were in Delta table", actualNames,
-            equalTo(SMALL_TABLE_EXPECTED_VALUES));
-    }
-
-    @Test
-=======
->>>>>>> 707f4307
     // NOTE that this test can take some time to finish since we are restarting JM here.
     // It can be around 30 seconds or so.
     // Test if SplitEnumerator::addSplitsBack works well,
@@ -104,34 +78,6 @@
             equalTo(LARGE_TABLE_RECORD_COUNT));
     }
 
-<<<<<<< HEAD
-    @Test
-    public void shouldReadTableWithJobManagerFailover() throws Exception {
-
-        // GIVEN
-        DeltaSource<RowData> deltaSource =
-            initBoundedSource(
-                nonPartitionedLargeTablePath,
-                new String[]{"col1", "col2", "col3"},
-                new LogicalType[]{new BigIntType(), new BigIntType(), new CharType()});
-
-        // WHEN
-        // Fail TM after half of the records.
-        List<RowData> resultData = testBoundDeltaSource(FailoverType.JOB_MANAGER, deltaSource,
-            (FailCheck) readRows -> readRows == LARGE_TABLE_RECORD_COUNT / 2);
-
-        Set<Long> actualValues =
-            resultData.stream().map(row -> row.getLong(0)).collect(Collectors.toSet());
-
-        // THEN
-        assertThat("Source read different number of rows that Delta table have.", resultData.size(),
-            equalTo(LARGE_TABLE_RECORD_COUNT));
-        assertThat("Source must have produced some duplicates.", actualValues.size(),
-            equalTo(LARGE_TABLE_RECORD_COUNT));
-    }
-
-=======
->>>>>>> 707f4307
     // TODO PR 8 ADD Partition tests in later PRs
 
     // TODO PR 9 for future PRs
