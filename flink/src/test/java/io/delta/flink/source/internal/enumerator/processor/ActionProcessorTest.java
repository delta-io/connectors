package io.delta.flink.source.internal.enumerator.processor;

import java.util.List;
import java.util.stream.Stream;
import static java.util.Arrays.asList;
import static java.util.Collections.emptyList;
import static java.util.Collections.singletonList;

import io.delta.flink.source.internal.enumerator.monitor.ChangesPerVersion;
import io.delta.flink.source.internal.exceptions.DeltaSourceException;
import org.junit.jupiter.api.Test;
import org.junit.jupiter.params.ParameterizedTest;
import org.junit.jupiter.params.provider.Arguments;
import org.junit.jupiter.params.provider.MethodSource;
import static org.hamcrest.CoreMatchers.hasItems;
import static org.hamcrest.MatcherAssert.assertThat;
import static org.hamcrest.core.IsEqual.equalTo;
import static org.hamcrest.core.IsNull.notNullValue;

import io.delta.standalone.actions.Action;
import io.delta.standalone.actions.AddFile;
import io.delta.standalone.actions.RemoveFile;

public class ActionProcessorTest extends BaseActionProcessorParameterizedTest {

    ///////////////////////////////////////////////////////////////////////////////
    // test case & arguments for ignoreChanges = false and ignoreDeletes = false //
    ///////////////////////////////////////////////////////////////////////////////
    @ParameterizedTest(name = "{index}: Actions = {0}")
    @MethodSource("arguments_notIgnoreChangesAndNotIgnoreDeletes")
    public void notIgnoreChangesAndNotIgnoreDeletes(
        List<Action> inputActions,
        Object expectedResults) {

        ActionProcessor processor = new ActionProcessor(false, false);

        testProcessor(inputActions, expectedResults, processor);
    }

    /**
     * Stream of {@link Arguments} elements for test case where ignoreChanges and ignoreDeletes are
     * set to false. In this configuration {@link ActionProcessor} should not allow for version with
     * {@link RemoveFile} actions that have
     * {@link io.delta.standalone.actions.FileAction#isDataChange()}
     * set to true. In that case, an exception should be thrown. Actions with {@link
     * io.delta.standalone.actions.FileAction#isDataChange()} set to false will be ignored and will
     * not trigger any exception.
     *
     * @return Stream of test {@link Arguments} elements. Arguments.of(testParameter,
     * testExpectedResult)
     */
    private static Stream<Arguments> arguments_notIgnoreChangesAndNotIgnoreDeletes() {
        return Stream.of(
            Arguments.of(singletonList(ADD_FILE), singletonList(ADD_FILE)),
            Arguments.of(singletonList(ADD_FILE_NO_CHANGE), emptyList()),

            // An exception is expected for version with Remove action and isDataChange == true
            Arguments.of(singletonList(REMOVE_FILE), DeltaSourceException.class),
            Arguments.of(singletonList(REMOVE_FILE_NO_CHANGE), emptyList()),

            // An exception is expected for version with Remove action and isDataChange == true
            Arguments.of(asList(ADD_FILE, REMOVE_FILE), DeltaSourceException.class),
            Arguments.of(asList(ADD_FILE, REMOVE_FILE_NO_CHANGE), singletonList(ADD_FILE)),

            // An exception is expected for version with Remove action and isDataChange == true
            Arguments.of(asList(ADD_FILE_NO_CHANGE, REMOVE_FILE), DeltaSourceException.class),
            Arguments.of(asList(ADD_FILE_NO_CHANGE, REMOVE_FILE_NO_CHANGE), emptyList())
        );
    }

    //////////////////////////////////////////////////////////////////////////////
    // test case & arguments for ignoreChanges = false and ignoreDeletes = true //
    //////////////////////////////////////////////////////////////////////////////
    @ParameterizedTest(name = "{index}: Actions = {0}")
    @MethodSource("arguments_notIgnoreChangesAndIgnoreDeletes")
    public void notIgnoreChangesAndIgnoreDeletes(
        List<Action> inputActions,
        Object expectedResults) {

        ActionProcessor processor = new ActionProcessor(false, true);

        testProcessor(inputActions, expectedResults, processor);
    }

    /**
     * Stream of {@link Arguments} elements for test case where ignoreChanges = false $
     * ignoreDeletes = true. In this configuration {@link ActionProcessor} should not throw an
     * exception when processing versions containing only {@link RemoveFile} actions regardless of
     * {@link io.delta.standalone.actions.FileAction#isDataChange()} flag.
     * <p>
     * An exception is expected when processing a version containing mix of {@link AddFile} and
     * {@link RemoveFile} actions with isDataChange flag set to true.
     *
     * @return Stream of test {@link Arguments} elements. Arguments.of(testParameter,
     * testExpectedResult)
     */
    private static Stream<Arguments> arguments_notIgnoreChangesAndIgnoreDeletes() {
        return Stream.of(
            Arguments.of(singletonList(ADD_FILE), singletonList(ADD_FILE)),
            Arguments.of(singletonList(ADD_FILE_NO_CHANGE), emptyList()),

            // Allowing version with only Remove Action regardless of isDataChange flag.
            Arguments.of(singletonList(REMOVE_FILE), emptyList()),
            Arguments.of(singletonList(REMOVE_FILE_NO_CHANGE), emptyList()),

            // An exception is expected for version with Add and Remove actions
            // with isDataChange == true
            Arguments.of(asList(ADD_FILE, REMOVE_FILE), DeltaSourceException.class),
            Arguments.of(asList(ADD_FILE, REMOVE_FILE_NO_CHANGE), singletonList(ADD_FILE)),
            Arguments.of(asList(ADD_FILE_NO_CHANGE, REMOVE_FILE), emptyList()),
            Arguments.of(asList(ADD_FILE_NO_CHANGE, REMOVE_FILE_NO_CHANGE), emptyList())
        );
    }

<<<<<<< HEAD
    /////////////////////////////////////////////////////////////////////////////
    // test case & arguments for ignoreChanges = true and ignoreDeletes = true //
    /////////////////////////////////////////////////////////////////////////////
=======
    ///////////////////////////////////////////////////////////////////////////////////
    // test case & arguments for ignoreChanges = true and ignoreDeletes = true/false //
    ///////////////////////////////////////////////////////////////////////////////////
>>>>>>> afb9a981
    @ParameterizedTest(name = "{index}: Actions = {0}")
    @MethodSource("arguments_ignoreChanges")
    public void ignoreChangesAndIgnoreDeletes(List<Action> inputActions, Object expectedResults) {

        ActionProcessor processor = new ActionProcessor(true, true);

        testProcessor(inputActions, expectedResults, processor);
    }

<<<<<<< HEAD
    /////////////////////////////////////////////////////////////////////////////
    // test case & arguments for ignoreChanges = true and ignoreDeletes = true //
    /////////////////////////////////////////////////////////////////////////////
=======
>>>>>>> afb9a981
    @ParameterizedTest(name = "{index}: Actions = {0}")
    @MethodSource("arguments_ignoreChanges")
    public void ignoreChangesAndNotIgnoreDeletes(
        List<Action> inputActions,
        Object expectedResults) {

        ActionProcessor processor = new ActionProcessor(true, false);

        testProcessor(inputActions, expectedResults, processor);
    }

    /**
     * Stream of {@link Arguments} elements for test case where ignoreChanges = true In this
     * configuration, {@link ActionProcessor} allows for any combination of Add and Remove file
     * actions, regardless of isDataChange flag value. No exception is expected.
     *
     * @return Stream of test {@link Arguments} elements. Arguments.of(testParameter,
     * testExpectedResult)
     */
    private static Stream<Arguments> arguments_ignoreChanges() {
        return Stream.of(
            Arguments.of(singletonList(ADD_FILE), singletonList(ADD_FILE)),
            Arguments.of(singletonList(ADD_FILE_NO_CHANGE), emptyList()),
            Arguments.of(singletonList(REMOVE_FILE), emptyList()),
            Arguments.of(singletonList(REMOVE_FILE_NO_CHANGE), emptyList()),

            Arguments.of(asList(ADD_FILE, REMOVE_FILE), singletonList(ADD_FILE)),
            Arguments.of(asList(ADD_FILE, REMOVE_FILE_NO_CHANGE), singletonList(ADD_FILE)),
            Arguments.of(asList(ADD_FILE_NO_CHANGE, REMOVE_FILE), emptyList()),
            Arguments.of(asList(ADD_FILE_NO_CHANGE, REMOVE_FILE_NO_CHANGE), emptyList())
        );
    }

<<<<<<< HEAD
=======
    //////////////////////
    // Other test cases //
    //////////////////////

>>>>>>> afb9a981
    @Test
    public void shouldThrowIfInvalidActionInVersion() {

        // GIVEN
        ActionProcessor processor = new ActionProcessor(false, false);
        List<Action> actionsToProcess = asList(ADD_FILE, REMOVE_FILE, ADD_FILE);
        DeltaSourceException caughtException = null;

        // WHEN
        try {
            processor.processActions(prepareChangesToProcess(actionsToProcess));
        } catch (DeltaSourceException e) {
            caughtException = e;
        }

        // THEN
        assertThat(caughtException, notNullValue());
        assertThat(caughtException.getSnapshotVersion().orElse(null), equalTo(SNAPSHOT_VERSION));
        assertThat(caughtException.getTablePath(), equalTo(TABLE_PATH));
    }

    @Test
    public void shouldFilterOutRemoveIfIgnoreChangesFlag() {

        // GIVEN
        ActionProcessor processor = new ActionProcessor(true, false);
        List<Action> actionsToProcess = asList(ADD_FILE, REMOVE_FILE, ADD_FILE);

        processor.processActions(prepareChangesToProcess(actionsToProcess));

        // WHEN
        ChangesPerVersion<AddFile> actualResult =
            processor.processActions(prepareChangesToProcess(actionsToProcess));

        // THEN
        assertThat(actualResult.getChanges().size(), equalTo(actionsToProcess.size() - 1));
        assertThat(actualResult.getSnapshotVersion(), equalTo(SNAPSHOT_VERSION));
        assertThat(
            hasItems(new Action[]{ADD_FILE, ADD_FILE}).matches(
                actualResult.getChanges()),
            equalTo(true));
    }

    protected ChangesPerVersion<Action> prepareChangesToProcess(List<Action> actions) {
        return new ChangesPerVersion<>(TABLE_PATH, SNAPSHOT_VERSION, actions);
    }
}<|MERGE_RESOLUTION|>--- conflicted
+++ resolved
@@ -112,15 +112,9 @@
         );
     }
 
-<<<<<<< HEAD
-    /////////////////////////////////////////////////////////////////////////////
-    // test case & arguments for ignoreChanges = true and ignoreDeletes = true //
-    /////////////////////////////////////////////////////////////////////////////
-=======
     ///////////////////////////////////////////////////////////////////////////////////
     // test case & arguments for ignoreChanges = true and ignoreDeletes = true/false //
     ///////////////////////////////////////////////////////////////////////////////////
->>>>>>> afb9a981
     @ParameterizedTest(name = "{index}: Actions = {0}")
     @MethodSource("arguments_ignoreChanges")
     public void ignoreChangesAndIgnoreDeletes(List<Action> inputActions, Object expectedResults) {
@@ -130,12 +124,6 @@
         testProcessor(inputActions, expectedResults, processor);
     }
 
-<<<<<<< HEAD
-    /////////////////////////////////////////////////////////////////////////////
-    // test case & arguments for ignoreChanges = true and ignoreDeletes = true //
-    /////////////////////////////////////////////////////////////////////////////
-=======
->>>>>>> afb9a981
     @ParameterizedTest(name = "{index}: Actions = {0}")
     @MethodSource("arguments_ignoreChanges")
     public void ignoreChangesAndNotIgnoreDeletes(
@@ -169,13 +157,10 @@
         );
     }
 
-<<<<<<< HEAD
-=======
     //////////////////////
     // Other test cases //
     //////////////////////
 
->>>>>>> afb9a981
     @Test
     public void shouldThrowIfInvalidActionInVersion() {
 
