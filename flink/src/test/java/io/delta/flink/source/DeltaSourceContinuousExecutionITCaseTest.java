--- conflicted
+++ resolved
@@ -73,12 +73,11 @@
 
         // GIVEN
         DeltaSource<RowData> deltaSource =
-<<<<<<< HEAD
-            initContinuousSource(nonPartitionedTablePath, SMALL_TABLE_COLUMN_NAMES, COLUMN_TYPES);
-=======
-            initContinuousSource(Path.fromLocalFile(new File(nonPartitionedTablePath)),
-                SMALL_TABLE_COLUMN_NAMES, SMALL_TABLE_COLUMN_TYPES);
->>>>>>> 8788e907
+            initContinuousSource(
+                nonPartitionedTablePath,
+                SMALL_TABLE_COLUMN_NAMES,
+                SMALL_TABLE_COLUMN_TYPES
+            );
 
         // WHEN
         // Fail TaskManager or JobManager after half of the records or do not fail anything if
@@ -110,16 +109,11 @@
 
         // GIVEN
         DeltaSource<RowData> deltaSource =
-<<<<<<< HEAD
             initContinuousSource(
                 nonPartitionedLargeTablePath,
-                new String[]{"col1", "col2", "col3"},
-                new LogicalType[]{new BigIntType(), new BigIntType(), new CharType()});
-=======
-            initContinuousSource(Path.fromLocalFile(new File(nonPartitionedLargeTablePath)),
                 LARGE_TABLE_COLUMN_NAMES,
-                LARGE_TABLE_COLUMN_TYPES);
->>>>>>> 8788e907
+                LARGE_TABLE_COLUMN_TYPES
+            );
 
         // WHEN
         List<List<RowData>> resultData = testContinuousDeltaSource(failoverType, deltaSource,
@@ -149,12 +143,11 @@
 
         // GIVEN
         DeltaSource<RowData> deltaSource =
-<<<<<<< HEAD
-            initContinuousSource(nonPartitionedTablePath, SMALL_TABLE_COLUMN_NAMES, COLUMN_TYPES);
-=======
-            initContinuousSource(Path.fromLocalFile(new File(nonPartitionedTablePath)),
-                SMALL_TABLE_COLUMN_NAMES, SMALL_TABLE_COLUMN_TYPES);
->>>>>>> 8788e907
+            initContinuousSource(
+                nonPartitionedTablePath,
+                SMALL_TABLE_COLUMN_NAMES,
+                SMALL_TABLE_COLUMN_TYPES
+            );
 
         ContinuousTestDescriptor testDescriptor = prepareTableUpdates();
 
