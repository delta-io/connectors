package io.delta.flink.source;

import java.io.File;
import java.io.IOException;
import java.util.ArrayList;
import java.util.Arrays;
import java.util.Collection;
import java.util.List;
import java.util.Set;
import java.util.concurrent.ExecutorService;
import java.util.concurrent.Executors;
import java.util.concurrent.Future;
import java.util.concurrent.TimeUnit;
import java.util.concurrent.TimeoutException;
import java.util.stream.Collectors;
import java.util.stream.Stream;

import io.delta.flink.source.internal.DeltaSourceConfiguration;
import io.delta.flink.source.internal.DeltaSourceOptions;
import io.delta.flink.utils.DeltaTableUpdater;
import io.delta.flink.utils.DeltaTestUtils;
import io.delta.flink.utils.FailoverType;
import io.delta.flink.utils.RecordCounterToFail.FailCheck;
import io.delta.flink.utils.TableUpdateDescriptor;
import io.delta.flink.utils.TestDescriptor;
import io.delta.flink.utils.TestDescriptor.Descriptor;
import io.github.artsok.ParameterizedRepeatedIfExceptionsTest;
import io.github.artsok.RepeatedIfExceptionsTest;
import org.apache.flink.api.common.eventtime.WatermarkStrategy;
import org.apache.flink.api.connector.source.Boundedness;
import org.apache.flink.core.fs.Path;
import org.apache.flink.streaming.api.datastream.DataStream;
import org.apache.flink.streaming.api.datastream.DataStreamUtils;
import org.apache.flink.streaming.api.environment.StreamExecutionEnvironment;
import org.apache.flink.streaming.api.operators.collect.ClientAndIterator;
import org.apache.flink.table.data.RowData;
import org.apache.flink.table.types.logical.RowType;
import org.apache.flink.test.util.MiniClusterWithClientResource;
import org.apache.flink.types.Row;
import org.apache.hadoop.conf.Configuration;
import org.junit.jupiter.api.AfterAll;
import org.junit.jupiter.api.AfterEach;
import org.junit.jupiter.api.BeforeAll;
import org.junit.jupiter.api.BeforeEach;
import org.junit.jupiter.params.provider.Arguments;
import org.junit.jupiter.params.provider.EnumSource;
import org.junit.jupiter.params.provider.MethodSource;
import org.slf4j.Logger;
import org.slf4j.LoggerFactory;
import static io.delta.flink.utils.ExecutionITCaseTestConstants.*;
import static org.hamcrest.CoreMatchers.equalTo;
import static org.hamcrest.MatcherAssert.assertThat;
import static org.junit.jupiter.api.Assertions.assertAll;
import static org.junit.jupiter.api.Assertions.fail;

public class DeltaSourceContinuousExecutionITCaseTest extends DeltaSourceITBase {

    private static final Logger LOG =
        LoggerFactory.getLogger(DeltaSourceContinuousExecutionITCaseTest.class);

    /**
     * Number of rows in Delta table before inserting a new data into it.
     */
    private static final int INITIAL_DATA_SIZE = 2;

    @BeforeAll
    public static void beforeAll() throws IOException {
        DeltaSourceITBase.beforeAll();
    }

    @AfterAll
    public static void afterAll() {
        DeltaSourceITBase.afterAll();
    }

    @BeforeEach
    public void setup() {
        super.setup();
    }

    @AfterEach
    public void after() {
        super.after();
    }

    @ParameterizedRepeatedIfExceptionsTest(
        suspend = 2000L, repeats = 3, name = "{index}: FailoverType = [{0}]"
    )
    @EnumSource(FailoverType.class)
    public void shouldReadTableWithNoUpdates(FailoverType failoverType) throws Exception {

        // GIVEN
        DeltaSource<RowData> deltaSource = initSourceAllColumns(nonPartitionedTablePath);

        // WHEN
        // Fail TaskManager or JobManager after half of the records or do not fail anything if
        // FailoverType.NONE.
        List<List<RowData>> resultData = testContinuousDeltaSource(failoverType, deltaSource,
            new TestDescriptor(
                deltaSource.getTablePath().toUri().toString(),
                INITIAL_DATA_SIZE),
            (FailCheck) readRows -> readRows == SMALL_TABLE_COUNT / 2);

        // total number of read rows.
        int totalNumberOfRows = resultData.stream().mapToInt(List::size).sum();

        // Each row has a unique column across all Delta table data. We are converting List or
        // read rows to set of values for that unique column.
        // If there were eny duplicates or missing values we will catch them here by comparing
        // size of that Set to expected number of rows.
        Set<String> uniqueValues =
            resultData.stream().flatMap(Collection::stream).map(row -> row.getString(1).toString())
                .collect(Collectors.toSet());

        // THEN
        assertThat("Source read different number of rows that Delta Table have.", totalNumberOfRows,
            equalTo(SMALL_TABLE_COUNT));
        assertThat("Source Produced Different Rows that were in Delta Table", uniqueValues,
            equalTo(SURNAME_COLUMN_VALUES));
    }

    @ParameterizedRepeatedIfExceptionsTest(
        suspend = 2000L, repeats = 3, name = "{index}: FailoverType = [{0}]"
    )
    @EnumSource(FailoverType.class)
    public void shouldReadLargeDeltaTableWithNoUpdates(FailoverType failoverType) throws Exception {

        // GIVEN
        DeltaSource<RowData> deltaSource = initSourceAllColumns(nonPartitionedLargeTablePath);

        // WHEN
        List<List<RowData>> resultData = testContinuousDeltaSource(failoverType, deltaSource,
            new TestDescriptor(
                deltaSource.getTablePath().toUri().toString(),
                LARGE_TABLE_RECORD_COUNT),
            (FailCheck) readRows -> readRows == LARGE_TABLE_RECORD_COUNT / 2);

        int totalNumberOfRows = resultData.stream().mapToInt(List::size).sum();

        // Each row has a unique column across all Delta table data. We are converting List or
        // read rows to set of values for that unique column.
        // If there were eny duplicates or missing values we will catch them here by comparing
        // size of that Set to expected number of rows.
        Set<Long> uniqueValues =
            resultData.stream().flatMap(Collection::stream).map(row -> row.getLong(0))
                .collect(Collectors.toSet());

        // THEN
        assertThat("Source read different number of rows that Delta Table have.", totalNumberOfRows,
            equalTo(LARGE_TABLE_RECORD_COUNT));
        assertThat("Source Produced Different Rows that were in Delta Table", uniqueValues.size(),
            equalTo(LARGE_TABLE_RECORD_COUNT));
    }

    @ParameterizedRepeatedIfExceptionsTest(
        suspend = 2000L, repeats = 3, name = "{index}: FailoverType = [{0}]"
    )
    @EnumSource(FailoverType.class)
    // This test updates Delta Table 5 times, so it will take some time to finish.
    public void shouldReadDeltaTableFromSnapshotAndUpdatesUsingUserSchema(FailoverType failoverType)
        throws Exception {

        // GIVEN
        DeltaSource<RowData> deltaSource =
            initSourceForColumns(nonPartitionedTablePath, new String[]{"name", "surname"});

        shouldReadDeltaTableFromSnapshotAndUpdates(deltaSource, failoverType);
    }

    @ParameterizedRepeatedIfExceptionsTest(
        suspend = 2000L, repeats = 3, name = "{index}: FailoverType = [{0}]"
    )
    @EnumSource(FailoverType.class)
    // This test updates Delta Table 5 times, so it will take some time to finish. About 1 minute.
    public void shouldReadDeltaTableFromSnapshotAndUpdatesUsingDeltaLogSchema(
            FailoverType failoverType) throws Exception {

        // GIVEN
        DeltaSource<RowData> deltaSource = initSourceAllColumns(nonPartitionedTablePath);

        shouldReadDeltaTableFromSnapshotAndUpdates(deltaSource, failoverType);
    }

    /**
     * This test verifies that Delta source is reading the same snapshot that was used by Source
     * builder for schema discovery.
     * <p>
     * The Snapshot is created two times, first time in builder for schema discovery and second time
     * during source enumerator object initialization, which happens when job is deployed on a
     * Flink cluster. We need to make sure that the same snapshot will be used in both cases.
     * <p>
     * For Continuous mode we need to have a test that will read not content of the snapshot but
     * changes. Therefore, we are using source with option "startingVersion".
     * <p>
     * There is a known issue with processing "startingVersion" option if we want to read only
     * changes from initial Snapshot version, version 0. The reason for this is that in its
     * current form, Source will not process Metadata nor Protocol actions. Source will throw an
     * exception if those actions were a part of processed version.
     * <p>
     * Test scenario:
     * <ul>
     *     <li>
     *         Add new version to Delta table, to make head version == 1 which will be used as a
     *         startingVersion value. This is to mitigate that known issue described above.
     *     </li>
     *     <li>
     *         Create source object with option "startingVersion" set to 1.
     *         In this step, source will get Delta table snapshot for version == 1
     *         and build schema from it.
     *     </li>
     *     <li>
     *         Update Delta table by adding more extra rows. This will change head Snapshot to
     *         version 2.
     *     </li>
     *     <li>
     *         Start the pipeline, Delta source will start reading Delta table.
     *     </li>
     *     <li>
     *         Expectation is that Source should read changes from version 1 and 2.
     *     </li>
     * </ul>
     *
     */
    @RepeatedIfExceptionsTest(suspend = 2000L, repeats = 3)
    public void shouldReadLoadedSchemaVersion() throws Exception {

        // Add version 1 to delta Table.
        DeltaTableUpdater tableUpdater = new DeltaTableUpdater(nonPartitionedTablePath);

        Descriptor versionOneUpdate = new Descriptor(
            RowType.of(true, DATA_COLUMN_TYPES, DATA_COLUMN_NAMES),
            Arrays.asList(
                Row.of("John-K", "Wick-P", 1410),
                Row.of("John-K", "Wick-P", 1411),
                Row.of("John-K", "Wick-P", 1412)
            )
        );
        tableUpdater.writeToTable(versionOneUpdate);
        // Create a Source object with option "startingVersion" == 1;
        DeltaSource<RowData> source =  DeltaSource.forContinuousRowData(
                Path.fromLocalFile(new File(nonPartitionedTablePath)),
                DeltaTestUtils.getHadoopConf()
            )
            .startingVersion(1)
            .build();

        // Add another version with new rows.
        Descriptor versionTwoUpdate = new Descriptor(
            RowType.of(true, DATA_COLUMN_TYPES, DATA_COLUMN_NAMES),
            Arrays.asList(
                Row.of("John-K", "Wick-P", 1510),
                Row.of("John-K", "Wick-P", 1511),
                Row.of("John-K", "Wick-P", 1512),
                Row.of("John-K", "Wick-P", 1510),
                Row.of("John-K", "Wick-P", 1511),
                Row.of("John-K", "Wick-P", 1512)
            )
        );
        tableUpdater.writeToTable(versionTwoUpdate);

        // Deploy job on a cluster with parallelism level == 1. This will create a local cluster
        // with only one reader, so we will read versions in order 1 followed by 2.
        StreamExecutionEnvironment env = prepareStreamingEnvironment(source, 1);

        DataStream<RowData> stream =
            env.fromSource(source, WatermarkStrategy.noWatermarks(), "delta-source");

        ClientAndIterator<RowData> client =
            DataStreamUtils.collectWithClient(stream,"Continuous Delta Source Test");

        // The expected number of changes/rows is equal to the sum of version 1 and version 2 new
        // rows.
        int expectedNumberOfChanges =
            versionOneUpdate.getNumberOfNewRows() + versionTwoUpdate.getNumberOfNewRows();

        ExecutorService singleThreadExecutor = Executors.newSingleThreadExecutor();

        // Read data
        Future<List<RowData>> dataFuture =
            DeltaTestUtils.startInitialResultsFetcherThread(
                new TestDescriptor(
                    source.getTablePath().toUri().toString(),
                    versionOneUpdate.getNumberOfNewRows() + versionTwoUpdate.getNumberOfNewRows()),
                client,
                singleThreadExecutor
            );

        // Creating a new thread that will wait some time to check if there are any "extra"
        // unexpected records.
        Future<List<RowData>> unexpectedFuture = singleThreadExecutor.submit(
            () -> DataStreamUtils.collectRecordsFromUnboundedStream(client, 1));

        DeltaSourceConfiguration sourceConfiguration = source.getSourceConfiguration();
        // Main thread waits some time. To stay on a safe side, we wait doubled time of update
        // check interval. So source will have time to check table twice for updates.
        long testTimeout =
            sourceConfiguration.getValue(DeltaSourceOptions.UPDATE_CHECK_INTERVAL) * 2;
        List<RowData> results = dataFuture.get(testTimeout, TimeUnit.MILLISECONDS);

        try {
            List<RowData> unexpectedData = unexpectedFuture.get(testTimeout, TimeUnit.MILLISECONDS);
            fail(
                String.format("Got unexpected [%d] extra rows.", unexpectedData.size()));
        } catch (TimeoutException e) {
            // expected because we should not have any additional records coming from the pipeline
            // since there should be no updates.
        }

        client.client.cancel().get(testTimeout, TimeUnit.MILLISECONDS);

        assertThat(results.size(), equalTo(expectedNumberOfChanges));
        assertThat(
            "The first processed element does not match the first row from Delta table version 1.",
            results.get(0).getInt(2),
            equalTo(versionOneUpdate.getRows().get(0).getField(2))
        );
        assertThat(
            "The last processed element does not match the last row from Delta table version 2.",
            results.get(results.size() - 1).getInt(2),
            equalTo(
                versionTwoUpdate.getRows()
                    .get(versionTwoUpdate.getNumberOfNewRows() - 1).getField(2)
            )
        );
    }

    /**
     * @return Stream of test {@link Arguments} elements. Arguments are in order:
     * <ul>
     *     <li>Version used as a value of "startingVersion" option.</li>
     *     <li>Expected number of record/changes read starting from version defined by
     *     startingVersion</li>
     *     <li>Lowest expected value of col1 column for version defined by startingVersion</li>
     * </ul>
     */
    private static Stream<Arguments> startingVersionArguments() {
        return Stream.of(
            // Skipping version 0 due to know issue of not supporting Metadata and Protocol actions
            // Waiting for Delta standalone enhancement.
            // Arguments.of(0, 75, 0),
            Arguments.of(1, 70, 5),
            Arguments.of(2, 60, 15),
            Arguments.of(3, 40, 35)
        );
    }

    @ParameterizedRepeatedIfExceptionsTest(
        suspend = 2000L,
        repeats = 3,
        name =
            "{index}: startingVersion = [{0}], "
                + "Expected Number of rows = [{1}], "
                + "Start Index = [{2}]"
    )
    @MethodSource("startingVersionArguments")
    public void shouldReadStartingVersion(
            long versionAsOf,
            int expectedNumberOfRow,
            int startIndex) throws Exception {

        // this test uses test-non-partitioned-delta-table-4-versions table. See README.md from
        // table's folder for detail information about this table.
        String sourceTablePath = TMP_FOLDER.newFolder().getAbsolutePath();
        DeltaTestUtils.initTestForVersionedTable(sourceTablePath);

        DeltaSource<RowData> deltaSource = DeltaSource
            .forContinuousRowData(
                new Path(sourceTablePath),
                DeltaTestUtils.getHadoopConf())
            .startingVersion(versionAsOf)
            .build();

        List<RowData> rowData = testContinuousDeltaSource(
            deltaSource,
            new TestDescriptor(sourceTablePath, expectedNumberOfRow)
        );

        assertRows("startingVersion " + versionAsOf, expectedNumberOfRow, startIndex, rowData);
    }

<<<<<<< HEAD
=======
    private static final String[] startingTimestampValues = {
        "2022-06-15 13:23:33.613",
        "2022-06-15 13:24:33.630",
        "2022-06-15 13:25:33.633",
        "2022-06-15 13:26:33.634",
    };

>>>>>>> 098a053a
    /**
     * @return Stream of test {@link Arguments} elements. Arguments are in order:
     * <ul>
     *     <li>Version used as a value of "startingTimestamp" option.</li>
     *     <li>Expected number of record/changes read starting from version defined by
     *     startingTimestamp</li>
     *     <li>Lowest expected value of col1 column for version defined by startingTimestamp</li>
     * </ul>
     */
    private static Stream<Arguments> startingTimestampArguments() {
        return Stream.of(
            // Skipping version 0 due to know issue of not supporting Metadata and Protocol actions
            // Waiting for Delta standalone enhancement.
<<<<<<< HEAD
            // Arguments.of("2022-06-15 13:24:33.613", 75, 0),
            Arguments.of("2022-06-15 13:24:33.630", 70, 5),
            Arguments.of("2022-06-15 13:24:33.633", 60, 15),
            Arguments.of("2022-06-15 13:24:33.634", 40, 35)
=======
            // Arguments.of(startingTimestampValues[0], 75, 0),
            Arguments.of(startingTimestampValues[1], 70, 5),
            Arguments.of(startingTimestampValues[2], 60, 15),
            Arguments.of(startingTimestampValues[3], 40, 35)
>>>>>>> 098a053a
        );
    }

    @ParameterizedRepeatedIfExceptionsTest(
        suspend = 2000L,
        repeats = 3,
        name =
            "{index}: startingTimestamp = [{0}], "
                + "Expected Number of rows = [{1}], "
                + "Start Index = [{2}]"
    )
    @MethodSource("startingTimestampArguments")
    public void shouldReadStartingTimestamp(
<<<<<<< HEAD
        String startingTimestamp,
        int expectedNumberOfRow,
        int startIndex) throws Exception {
=======
            String startingTimestamp,
            int expectedNumberOfRow,
            int startIndex) throws Exception {
>>>>>>> 098a053a

        LOG.info("Running shouldReadStartingTimestamp test for startingTimestamp - "
            + startingTimestamp);
        // this test uses test-non-partitioned-delta-table-4-versions table. See README.md from
        // table's folder for detail information about this table.
        String sourceTablePath = TMP_FOLDER.newFolder().getAbsolutePath();
        DeltaTestUtils.initTestForVersionedTable(sourceTablePath);

<<<<<<< HEAD
=======
        // Delta standalone uses "last modification time" file attribute for providing commits
        // before/after or at timestamp. It Does not use an actually commits creation timestamp
        // from Delta's log.
        changeDeltaLogLastModifyTimestamp(sourceTablePath, startingTimestampValues);

>>>>>>> 098a053a
        DeltaSource<RowData> deltaSource = DeltaSource
            .forContinuousRowData(
                new Path(sourceTablePath),
                DeltaTestUtils.getHadoopConf())
            .startingTimestamp(startingTimestamp)
            .build();

        List<RowData> rowData = testContinuousDeltaSource(
            deltaSource,
            new TestDescriptor(sourceTablePath, expectedNumberOfRow)
        );

        assertRows(
            "startingTimestamp " + startingTimestamp,
            expectedNumberOfRow,
            startIndex,
            rowData
        );
    }

    private void assertRows(
        String sizeMsg,
        int expectedNumberOfRow,
        int startIndex,
        List<RowData> rowData) {

        String rangeMessage =
            "Index value for col1 should be in range of <" + startIndex + " - 74>";

        assertAll(() -> {
                assertThat(
                    "Source read different number of rows that expected for " + sizeMsg,
                    rowData.size(), equalTo(expectedNumberOfRow)
                );
                rowData.forEach(row -> {
                    LOG.info("Row content " + row);
                    long col1Val = row.getLong(0);
                    assertThat(
                        rangeMessage + " but was " + col1Val,
                        col1Val >= startIndex,
                        equalTo(true)
                    );
                    assertThat(rangeMessage  + " but was " + col1Val, col1Val <= 74, equalTo(true));
                });
            }
        );
    }

    @Override
    protected List<RowData> testSource(
            DeltaSource<RowData> deltaSource,
            TestDescriptor testDescriptor) throws Exception {
        return testContinuousDeltaSource(
                FailoverType.NONE,
                deltaSource,
                testDescriptor,
                (FailCheck) integer -> true)
            .get(0);
    }

    /**
     * Initialize a Delta source in continuous mode that should take entire Delta table schema
     * from Delta's metadata.
     */
    protected DeltaSource<RowData> initSourceAllColumns(String tablePath) {

        // Making sure that we are using path with schema to file system "file://"
        Configuration hadoopConf = DeltaTestUtils.getConfigurationWithMockFs();

        Path path = Path.fromLocalFile(new File(tablePath));
        assertThat(path.toUri().getScheme(), equalTo("file"));

        return DeltaSource.forContinuousRowData(
                Path.fromLocalFile(new File(tablePath)),
                hadoopConf
            )
            .build();
    }

    /**
     * Initialize a Delta source in continuous mode that should take only user defined columns
     * from Delta's metadata.
     */
    protected DeltaSource<RowData> initSourceForColumns(
            String tablePath,
            String[] columnNames) {

        // Making sure that we are using path with schema to file system "file://"
        Configuration hadoopConf = DeltaTestUtils.getConfigurationWithMockFs();

        Path path = Path.fromLocalFile(new File(tablePath));
        assertThat(path.toUri().getScheme(), equalTo("file"));

        return DeltaSource.forContinuousRowData(
                Path.fromLocalFile(new File(tablePath)),
                hadoopConf
            )
            .columnNames(Arrays.asList(columnNames))
            .build();
    }

    private void shouldReadDeltaTableFromSnapshotAndUpdates(
        DeltaSource<RowData> deltaSource,
        FailoverType failoverType)
        throws Exception {

        int numberOfTableUpdateBulks = 5;
        int rowsPerTableUpdate = 5;

        TestDescriptor testDescriptor = DeltaTestUtils.prepareTableUpdates(
                deltaSource.getTablePath().toUri().toString(),
                RowType.of(DATA_COLUMN_TYPES, DATA_COLUMN_NAMES),
                INITIAL_DATA_SIZE,
            new TableUpdateDescriptor(numberOfTableUpdateBulks, rowsPerTableUpdate)
        );

        // WHEN
        List<List<RowData>> resultData =
            testContinuousDeltaSource(failoverType, deltaSource, testDescriptor,
                (FailCheck) readRows -> readRows
                    ==
                    (INITIAL_DATA_SIZE + numberOfTableUpdateBulks * rowsPerTableUpdate)
                        / 2);

        int totalNumberOfRows = resultData.stream().mapToInt(List::size).sum();

        // Each row has a unique column across all Delta table data. We are converting List or
        // read rows to set of values for that unique column.
        // If there were eny duplicates or missing values we will catch them here by comparing
        // size of that Set to expected number of rows.
        Set<String> uniqueValues =
            resultData.stream().flatMap(Collection::stream)
                .map(row -> row.getString(1).toString())
                .collect(Collectors.toSet());

        // THEN
        assertThat("Source read different number of rows that Delta Table have.",
            totalNumberOfRows,
            equalTo(INITIAL_DATA_SIZE + numberOfTableUpdateBulks * rowsPerTableUpdate));
        assertThat("Source Produced Different Rows that were in Delta Table",
            uniqueValues.size(),
            equalTo(INITIAL_DATA_SIZE + numberOfTableUpdateBulks * rowsPerTableUpdate));
    }

    /**
     * Base method used for testing {@link DeltaSource} in {@link Boundedness#CONTINUOUS_UNBOUNDED}
     * mode. This method creates a {@link StreamExecutionEnvironment} and uses provided {@code
     * DeltaSource} instance without any failover.
     *
     * @param source         The {@link DeltaSource} that should be used in this test.
     * @param testDescriptor The {@link TestDescriptor} used for test run.
     * @param <T>            Type of objects produced by source.
     * @return A {@link List} of produced records.
     */
    private <T> List<T> testContinuousDeltaSource(
            DeltaSource<T> source,
            TestDescriptor testDescriptor)
        throws Exception {

        // Since we don't do any failover here (used FailoverType.NONE) we don't need any
        // actually FailCheck.
        // We do need to pass the check at least once, to call
        // RecordCounterToFail#continueProcessing.get() hence (FailCheck) integer -> true
        List<List<T>> tmpResult = testContinuousDeltaSource(
            FailoverType.NONE,
            source,
            testDescriptor,
            (FailCheck) integer -> true
        );

        ArrayList<T> result = new ArrayList<>();
        for (List<T> list : tmpResult) {
            result.addAll(list);
        }

        return result;
    }

    /**
     * Base method used for testing {@link DeltaSource} in {@link Boundedness#CONTINUOUS_UNBOUNDED}
     * mode. This method creates a {@link StreamExecutionEnvironment} and uses provided {@code
     * DeltaSource} instance.
     * <p>
     * <p>
     * The created environment can perform a failover after condition described by {@link FailCheck}
     * which is evaluated every record produced by {@code DeltaSource}
     *
     * @param failoverType   The {@link FailoverType} type that should be performed for given test
     *                       setup.
     * @param source         The {@link DeltaSource} that should be used in this test.
     * @param testDescriptor The {@link TestDescriptor} used for test run.
     * @param failCheck      The {@link FailCheck} condition which is evaluated for every row
     *                       produced by source.
     * @param <T>            Type of objects produced by source.
     * @return A {@link List} of produced records.
     * @implNote For Implementation details please refer to
     * {@link DeltaTestUtils#testContinuousStream(FailoverType,
     * TestDescriptor, FailCheck, DataStream, MiniClusterWithClientResource)}
     */
    private <T> List<List<T>> testContinuousDeltaSource(
            FailoverType failoverType,
            DeltaSource<T> source,
            TestDescriptor testDescriptor,
            FailCheck failCheck)
            throws Exception {

        StreamExecutionEnvironment env = prepareStreamingEnvironment(source);

        DataStream<T> stream =
            env.fromSource(source, WatermarkStrategy.noWatermarks(), "delta-source");

        return DeltaTestUtils.testContinuousStream(
            failoverType,
            testDescriptor,
            failCheck,
            stream,
            miniClusterResource
        );
    }
}<|MERGE_RESOLUTION|>--- conflicted
+++ resolved
@@ -378,8 +378,6 @@
         assertRows("startingVersion " + versionAsOf, expectedNumberOfRow, startIndex, rowData);
     }
 
-<<<<<<< HEAD
-=======
     private static final String[] startingTimestampValues = {
         "2022-06-15 13:23:33.613",
         "2022-06-15 13:24:33.630",
@@ -387,7 +385,6 @@
         "2022-06-15 13:26:33.634",
     };
 
->>>>>>> 098a053a
     /**
      * @return Stream of test {@link Arguments} elements. Arguments are in order:
      * <ul>
@@ -401,17 +398,10 @@
         return Stream.of(
             // Skipping version 0 due to know issue of not supporting Metadata and Protocol actions
             // Waiting for Delta standalone enhancement.
-<<<<<<< HEAD
-            // Arguments.of("2022-06-15 13:24:33.613", 75, 0),
-            Arguments.of("2022-06-15 13:24:33.630", 70, 5),
-            Arguments.of("2022-06-15 13:24:33.633", 60, 15),
-            Arguments.of("2022-06-15 13:24:33.634", 40, 35)
-=======
             // Arguments.of(startingTimestampValues[0], 75, 0),
             Arguments.of(startingTimestampValues[1], 70, 5),
             Arguments.of(startingTimestampValues[2], 60, 15),
             Arguments.of(startingTimestampValues[3], 40, 35)
->>>>>>> 098a053a
         );
     }
 
@@ -425,15 +415,9 @@
     )
     @MethodSource("startingTimestampArguments")
     public void shouldReadStartingTimestamp(
-<<<<<<< HEAD
-        String startingTimestamp,
-        int expectedNumberOfRow,
-        int startIndex) throws Exception {
-=======
             String startingTimestamp,
             int expectedNumberOfRow,
             int startIndex) throws Exception {
->>>>>>> 098a053a
 
         LOG.info("Running shouldReadStartingTimestamp test for startingTimestamp - "
             + startingTimestamp);
@@ -442,14 +426,11 @@
         String sourceTablePath = TMP_FOLDER.newFolder().getAbsolutePath();
         DeltaTestUtils.initTestForVersionedTable(sourceTablePath);
 
-<<<<<<< HEAD
-=======
         // Delta standalone uses "last modification time" file attribute for providing commits
         // before/after or at timestamp. It Does not use an actually commits creation timestamp
         // from Delta's log.
         changeDeltaLogLastModifyTimestamp(sourceTablePath, startingTimestampValues);
 
->>>>>>> 098a053a
         DeltaSource<RowData> deltaSource = DeltaSource
             .forContinuousRowData(
                 new Path(sourceTablePath),
