package io.delta.flink.source;

import java.io.File;
import java.io.IOException;
import java.util.Arrays;
import java.util.Collection;
import java.util.List;
import java.util.Set;
import java.util.concurrent.ExecutorService;
import java.util.concurrent.Executors;
import java.util.concurrent.Future;
import java.util.concurrent.TimeUnit;
import java.util.concurrent.TimeoutException;
import java.util.stream.Collectors;

import io.delta.flink.source.internal.DeltaSourceConfiguration;
import io.delta.flink.source.internal.DeltaSourceOptions;
import io.delta.flink.utils.ContinuousTestDescriptor;
import io.delta.flink.utils.ContinuousTestDescriptor.Descriptor;
import io.delta.flink.utils.DeltaTableUpdater;
import io.delta.flink.utils.DeltaTestUtils;
import io.delta.flink.utils.FailoverType;
import io.delta.flink.utils.RecordCounterToFail.FailCheck;
import io.delta.flink.utils.TableUpdateDescriptor;
import org.apache.flink.api.common.eventtime.WatermarkStrategy;
import org.apache.flink.core.fs.Path;
import org.apache.flink.streaming.api.datastream.DataStream;
import org.apache.flink.streaming.api.datastream.DataStreamUtils;
import org.apache.flink.streaming.api.environment.StreamExecutionEnvironment;
import org.apache.flink.streaming.api.operators.collect.ClientAndIterator;
import org.apache.flink.table.data.RowData;
import org.apache.flink.table.types.logical.RowType;
import org.apache.flink.types.Row;
import org.apache.hadoop.conf.Configuration;
import org.junit.jupiter.api.AfterAll;
import org.junit.jupiter.api.AfterEach;
import org.junit.jupiter.api.BeforeAll;
import org.junit.jupiter.api.BeforeEach;
import org.junit.jupiter.api.Test;
import org.junit.jupiter.params.ParameterizedTest;
import org.junit.jupiter.params.provider.EnumSource;
import static io.delta.flink.utils.ExecutionITCaseTestConstants.*;
import static org.hamcrest.CoreMatchers.equalTo;
import static org.hamcrest.MatcherAssert.assertThat;
import static org.junit.jupiter.api.Assertions.fail;

public class DeltaSourceContinuousExecutionITCaseTest extends DeltaSourceITBase {

    /**
     * Number of rows in Delta table before inserting a new data into it.
     */
    private static final int INITIAL_DATA_SIZE = 2;

    @BeforeAll
    public static void beforeAll() throws IOException {
        DeltaSourceITBase.beforeAll();
    }

    @AfterAll
    public static void afterAll() {
        DeltaSourceITBase.afterAll();
    }

    @BeforeEach
    public void setup() {
        super.setup();
    }

    @AfterEach
    public void after() {
        super.after();
    }

    @ParameterizedTest(name = "{index}: FailoverType = [{0}]")
    @EnumSource(FailoverType.class)
    public void shouldReadTableWithNoUpdates(FailoverType failoverType) throws Exception {

        // GIVEN
        DeltaSource<RowData> deltaSource = initSourceAllColumns(nonPartitionedTablePath);

        // WHEN
        // Fail TaskManager or JobManager after half of the records or do not fail anything if
        // FailoverType.NONE.
        List<List<RowData>> resultData = testContinuousDeltaSource(failoverType, deltaSource,
            new ContinuousTestDescriptor(
                deltaSource.getTablePath().toUri().toString(),
                INITIAL_DATA_SIZE),
            (FailCheck) readRows -> readRows == SMALL_TABLE_COUNT / 2);

        // total number of read rows.
        int totalNumberOfRows = resultData.stream().mapToInt(List::size).sum();

        // Each row has a unique column across all Delta table data. We are converting List or
        // read rows to set of values for that unique column.
        // If there were eny duplicates or missing values we will catch them here by comparing
        // size of that Set to expected number of rows.
        Set<String> uniqueValues =
            resultData.stream().flatMap(Collection::stream).map(row -> row.getString(1).toString())
                .collect(Collectors.toSet());

        // THEN
        assertThat("Source read different number of rows that Delta Table have.", totalNumberOfRows,
            equalTo(SMALL_TABLE_COUNT));
        assertThat("Source Produced Different Rows that were in Delta Table", uniqueValues,
            equalTo(SURNAME_COLUMN_VALUES));
    }

    @ParameterizedTest(name = "{index}: FailoverType = [{0}]")
    @EnumSource(FailoverType.class)
    public void shouldReadLargeDeltaTableWithNoUpdates(FailoverType failoverType) throws Exception {

        // GIVEN
        DeltaSource<RowData> deltaSource = initSourceAllColumns(nonPartitionedLargeTablePath);

        // WHEN
        List<List<RowData>> resultData = testContinuousDeltaSource(failoverType, deltaSource,
            new ContinuousTestDescriptor(
                deltaSource.getTablePath().toUri().toString(),
                LARGE_TABLE_RECORD_COUNT),
            (FailCheck) readRows -> readRows == LARGE_TABLE_RECORD_COUNT / 2);

        int totalNumberOfRows = resultData.stream().mapToInt(List::size).sum();

        // Each row has a unique column across all Delta table data. We are converting List or
        // read rows to set of values for that unique column.
        // If there were eny duplicates or missing values we will catch them here by comparing
        // size of that Set to expected number of rows.
        Set<Long> uniqueValues =
            resultData.stream().flatMap(Collection::stream).map(row -> row.getLong(0))
                .collect(Collectors.toSet());

        // THEN
        assertThat("Source read different number of rows that Delta Table have.", totalNumberOfRows,
            equalTo(LARGE_TABLE_RECORD_COUNT));
        assertThat("Source Produced Different Rows that were in Delta Table", uniqueValues.size(),
            equalTo(LARGE_TABLE_RECORD_COUNT));
    }

    @ParameterizedTest(name = "{index}: FailoverType = [{0}]")
    @EnumSource(FailoverType.class)
    // This test updates Delta Table 5 times, so it will take some time to finish.
    public void shouldReadDeltaTableFromSnapshotAndUpdatesUsingUserSchema(FailoverType failoverType)
        throws Exception {

        // GIVEN
        DeltaSource<RowData> deltaSource =
            initSourceForColumns(nonPartitionedTablePath, new String[]{"name", "surname"});

        shouldReadDeltaTableFromSnapshotAndUpdates(deltaSource, failoverType);
    }

    @ParameterizedTest(name = "{index}: FailoverType = [{0}]")
    @EnumSource(FailoverType.class)
    // This test updates Delta Table 5 times, so it will take some time to finish. About 1 minute.
    public void shouldReadDeltaTableFromSnapshotAndUpdatesUsingDeltaLogSchema(
            FailoverType failoverType) throws Exception {

        // GIVEN
        DeltaSource<RowData> deltaSource = initSourceAllColumns(nonPartitionedTablePath);

        shouldReadDeltaTableFromSnapshotAndUpdates(deltaSource, failoverType);
    }

    /**
     * This test verifies that Delta source is reading the same snapshot that was used by Source
     * builder for schema discovery.
     * <p>
     * The Snapshot is created two times, first time in builder for schema discovery and second time
     * during source enumerator object initialization, which happens when job is deployed on a
     * Flink cluster. We need to make sure that the same snapshot will be used in both cases.
     * <p>
     * For Continuous mode we need to have a test that will read not content of the snapshot but
     * changes. Therefore, we are using source with option "startingVersion".
     * <p>
     * There is a known issue with processing "startingVersion" option if we want to read only
     * changes from initial Snapshot version, version 0. The reason for this is that in its
     * current form, Source will not process Metadata nor Protocol actions. Source will throw an
     * exception if those actions were a part of processed version.
     * <p>
     * Test scenario:
     * <ul>
     *     <li>
     *         Add new version to Delta table, to make head version == 1 which will be used as a
     *         startingVersion value. This is to mitigate that known issue described above.
     *     </li>
     *     <li>
     *         Create source object with option "startingVersion" set to 1.
     *         In this step, source will get Delta table snapshot for version == 1
     *         and build schema from it.
     *     </li>
     *     <li>
     *         Update Delta table by adding more extra rows. This will change head Snapshot to
     *         version 2.
     *     </li>
     *     <li>
     *         Start the pipeline, Delta source will start reading Delta table.
     *     </li>
     *     <li>
     *         Expectation is that Source should read changes from version 1 and 2.
     *     </li>
     * </ul>
     *
     */
    @Test
    public void shouldReadLoadedSchemaVersion() throws Exception {

        // Add version 1 to delta Table.
        DeltaTableUpdater tableUpdater = new DeltaTableUpdater(nonPartitionedTablePath);

        Descriptor versionOneUpdate = new Descriptor(
            RowType.of(true, DATA_COLUMN_TYPES, DATA_COLUMN_NAMES),
            Arrays.asList(
                Row.of("John-K", "Wick-P", 1410),
                Row.of("John-K", "Wick-P", 1411),
                Row.of("John-K", "Wick-P", 1412)
            )
        );
        tableUpdater.writeToTable(versionOneUpdate);
        // Create a Source object with option "startingVersion" == 1;
        DeltaSource<RowData> source =  DeltaSource.forContinuousRowData(
                Path.fromLocalFile(new File(nonPartitionedTablePath)),
                DeltaTestUtils.getHadoopConf()
            )
            .startingVersion(1)
            .build();

        // Add another version with new rows.
        Descriptor versionTwoUpdate = new Descriptor(
            RowType.of(true, DATA_COLUMN_TYPES, DATA_COLUMN_NAMES),
            Arrays.asList(
                Row.of("John-K", "Wick-P", 1510),
                Row.of("John-K", "Wick-P", 1511),
                Row.of("John-K", "Wick-P", 1512),
                Row.of("John-K", "Wick-P", 1510),
                Row.of("John-K", "Wick-P", 1511),
                Row.of("John-K", "Wick-P", 1512)
            )
        );
        tableUpdater.writeToTable(versionTwoUpdate);

        // Deploy job on a cluster with parallelism level == 1. This will create a local cluster
        // with only one reader, so we will read versions in order 1 followed by 2.
        StreamExecutionEnvironment env = prepareStreamingEnvironment(source, 1);

        DataStream<RowData> stream =
            env.fromSource(source, WatermarkStrategy.noWatermarks(), "delta-source");

        ClientAndIterator<RowData> client =
            DataStreamUtils.collectWithClient(stream,"Continuous Delta Source Test");

        // The expected number of changes/rows is equal to the sum of version 1 and version 2 new
        // rows.
        int expectedNumberOfChanges =
            versionOneUpdate.getNumberOfNewRows() + versionTwoUpdate.getNumberOfNewRows();

        ExecutorService singleThreadExecutor = Executors.newSingleThreadExecutor();

        // Read data
        Future<List<RowData>> dataFuture =
            DeltaTestUtils.startInitialResultsFetcherThread(
                new ContinuousTestDescriptor(
                    source.getTablePath().toUri().toString(),
                    versionOneUpdate.getNumberOfNewRows() + versionTwoUpdate.getNumberOfNewRows()),
                client,
                singleThreadExecutor
            );

        // Creating a new thread that will wait some time to check if there are any "extra"
        // unexpected records.
        Future<List<RowData>> unexpectedFuture = singleThreadExecutor.submit(
            () -> DataStreamUtils.collectRecordsFromUnboundedStream(client, 1));

        DeltaSourceConfiguration sourceConfiguration = source.getSourceConfiguration();
        // Main thread waits some time. To stay on a safe side, we wait doubled time of update
        // check interval. So source will have time to check table twice for updates.
        long testTimeout =
            sourceConfiguration.getValue(DeltaSourceOptions.UPDATE_CHECK_INTERVAL) * 2;
        List<RowData> results = dataFuture.get(testTimeout, TimeUnit.MILLISECONDS);

        try {
            List<RowData> unexpectedData = unexpectedFuture.get(testTimeout, TimeUnit.MILLISECONDS);
            fail(
                String.format("Got unexpected [%d] extra rows.", unexpectedData.size()));
        } catch (TimeoutException e) {
            // expected because we should not have any additional records coming from the pipeline
            // since there should be no updates.
        }

        client.client.cancel().get(testTimeout, TimeUnit.MILLISECONDS);

        assertThat(results.size(), equalTo(expectedNumberOfChanges));
        assertThat(
            "The first processed element does not match the first row from Delta table version 1.",
            results.get(0).getInt(2),
            equalTo(versionOneUpdate.getRows().get(0).getField(2))
        );
        assertThat(
            "The last processed element does not match the last row from Delta table version 2.",
            results.get(results.size() - 1).getInt(2),
            equalTo(
                versionTwoUpdate.getRows()
                    .get(versionTwoUpdate.getNumberOfNewRows() - 1).getField(2)
            )
        );
    }

    @Override
    protected List<RowData> testWithPartitions(DeltaSource<RowData> deltaSource) throws Exception {
        return testContinuousDeltaSource(
                FailoverType.NONE,
                deltaSource,
                new ContinuousTestDescriptor(deltaSource.getTablePath().toUri().toString(), 2),
                (FailCheck) integer -> true)
            .get(0);
    }

    /**
     * Initialize a Delta source in continuous mode that should take entire Delta table schema
     * from Delta's metadata.
     */
    protected DeltaSource<RowData> initSourceAllColumns(String tablePath) {

        Configuration hadoopConf = DeltaTestUtils.getHadoopConf();

        return DeltaSource.forContinuousRowData(
                Path.fromLocalFile(new File(tablePath)),
                hadoopConf
            )
            .build();
    }

    /**
     * Initialize a Delta source in continuous mode that should take only user defined columns
     * from Delta's metadata.
     */
    protected DeltaSource<RowData> initSourceForColumns(
            String tablePath,
            String[] columnNames) {

        Configuration hadoopConf = DeltaTestUtils.getHadoopConf();

        return DeltaSource.forContinuousRowData(
                Path.fromLocalFile(new File(tablePath)),
                hadoopConf
            )
            .columnNames(Arrays.asList(columnNames))
            .build();
    }

    private void shouldReadDeltaTableFromSnapshotAndUpdates(
        DeltaSource<RowData> deltaSource,
        FailoverType failoverType)
        throws Exception {

<<<<<<< HEAD
        int numberOfTableUpdateBulks = 5;
        int rowsPerTableUpdate = 5;

=======
>>>>>>> 5f58b96f
        ContinuousTestDescriptor testDescriptor = DeltaTestUtils.prepareTableUpdates(
                deltaSource.getTablePath().toUri().toString(),
                RowType.of(DATA_COLUMN_TYPES, DATA_COLUMN_NAMES),
                INITIAL_DATA_SIZE,
<<<<<<< HEAD
                new TableUpdateDescriptor(numberOfTableUpdateBulks, rowsPerTableUpdate)
=======
                new TableUpdateDescriptor(NUMBER_OF_TABLE_UPDATE_BULKS, ROWS_PER_TABLE_UPDATE)
>>>>>>> 5f58b96f
        );

        // WHEN
        List<List<RowData>> resultData =
            testContinuousDeltaSource(failoverType, deltaSource, testDescriptor,
                (FailCheck) readRows -> readRows
                    ==
                    (INITIAL_DATA_SIZE + numberOfTableUpdateBulks * rowsPerTableUpdate)
                        / 2);

        int totalNumberOfRows = resultData.stream().mapToInt(List::size).sum();

        // Each row has a unique column across all Delta table data. We are converting List or
        // read rows to set of values for that unique column.
        // If there were eny duplicates or missing values we will catch them here by comparing
        // size of that Set to expected number of rows.
        Set<String> uniqueValues =
            resultData.stream().flatMap(Collection::stream)
                .map(row -> row.getString(1).toString())
                .collect(Collectors.toSet());

        // THEN
        assertThat("Source read different number of rows that Delta Table have.",
            totalNumberOfRows,
            equalTo(INITIAL_DATA_SIZE + numberOfTableUpdateBulks * rowsPerTableUpdate));
        assertThat("Source Produced Different Rows that were in Delta Table",
            uniqueValues.size(),
<<<<<<< HEAD
            equalTo(INITIAL_DATA_SIZE + numberOfTableUpdateBulks * rowsPerTableUpdate));
=======
            equalTo(INITIAL_DATA_SIZE + NUMBER_OF_TABLE_UPDATE_BULKS * ROWS_PER_TABLE_UPDATE));
>>>>>>> 5f58b96f
    }
}<|MERGE_RESOLUTION|>--- conflicted
+++ resolved
@@ -352,21 +352,14 @@
         FailoverType failoverType)
         throws Exception {
 
-<<<<<<< HEAD
         int numberOfTableUpdateBulks = 5;
         int rowsPerTableUpdate = 5;
 
-=======
->>>>>>> 5f58b96f
         ContinuousTestDescriptor testDescriptor = DeltaTestUtils.prepareTableUpdates(
                 deltaSource.getTablePath().toUri().toString(),
                 RowType.of(DATA_COLUMN_TYPES, DATA_COLUMN_NAMES),
                 INITIAL_DATA_SIZE,
-<<<<<<< HEAD
-                new TableUpdateDescriptor(numberOfTableUpdateBulks, rowsPerTableUpdate)
-=======
-                new TableUpdateDescriptor(NUMBER_OF_TABLE_UPDATE_BULKS, ROWS_PER_TABLE_UPDATE)
->>>>>>> 5f58b96f
+            new TableUpdateDescriptor(numberOfTableUpdateBulks, rowsPerTableUpdate)
         );
 
         // WHEN
@@ -394,10 +387,6 @@
             equalTo(INITIAL_DATA_SIZE + numberOfTableUpdateBulks * rowsPerTableUpdate));
         assertThat("Source Produced Different Rows that were in Delta Table",
             uniqueValues.size(),
-<<<<<<< HEAD
             equalTo(INITIAL_DATA_SIZE + numberOfTableUpdateBulks * rowsPerTableUpdate));
-=======
-            equalTo(INITIAL_DATA_SIZE + NUMBER_OF_TABLE_UPDATE_BULKS * ROWS_PER_TABLE_UPDATE));
->>>>>>> 5f58b96f
     }
 }