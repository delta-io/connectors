--- conflicted
+++ resolved
@@ -57,18 +57,11 @@
     protected static final int PARALLELISM = 4;
 
     private static final ExecutorService WORKER_EXECUTOR = Executors.newSingleThreadExecutor();
-<<<<<<< HEAD
-
     @Rule
     public final MiniClusterWithClientResource miniClusterResource = buildCluster();
 
     protected String nonPartitionedTablePath;
 
-=======
-    @Rule
-    public final MiniClusterWithClientResource miniClusterResource = buildCluster();
-    protected String nonPartitionedTablePath;
->>>>>>> 707f4307
     protected String nonPartitionedLargeTablePath;
 
     public static void triggerFailover(FailoverType type, JobID jobId, Runnable afterFailAction,
@@ -138,7 +131,6 @@
 
     /**
      * Base method used for testing {@link DeltaSource} in {@link Boundedness#BOUNDED} mode. This
-<<<<<<< HEAD
      * method creates a {@link StreamExecutionEnvironment} and uses provided {@code
      * DeltaSourceInternal} instance without any failover.
      *
@@ -160,10 +152,6 @@
      * Base method used for testing {@link DeltaSource} in {@link Boundedness#BOUNDED} mode. This
      * method creates a {@link StreamExecutionEnvironment} and uses provided {@code
      * DeltaSourceInternal} instance.
-=======
-     * method creates a {@link StreamExecutionEnvironment} and uses provided {@code DeltaSource}
-     * instance.
->>>>>>> 707f4307
      * <p>
      * <p>
      * The created environment can perform a failover after condition described by {@link FailCheck}
