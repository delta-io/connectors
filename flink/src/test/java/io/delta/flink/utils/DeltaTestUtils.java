package io.delta.flink.utils;

import java.io.File;
import java.io.IOException;
import java.nio.file.Files;
import java.nio.file.Paths;
import java.util.ArrayList;
import java.util.Collections;
import java.util.LinkedList;
import java.util.List;
import java.util.Map;
<<<<<<< HEAD
=======
import java.util.Set;
>>>>>>> d8acfd0f
import java.util.concurrent.ExecutorService;
import java.util.concurrent.Executors;
import java.util.concurrent.Future;
import java.util.concurrent.TimeUnit;
import java.util.stream.Collectors;
import java.util.stream.Stream;

import io.delta.flink.utils.RecordCounterToFail.FailCheck;
import org.apache.commons.io.FileUtils;
import org.apache.flink.api.common.JobID;
import org.apache.flink.api.common.RuntimeExecutionMode;
import org.apache.flink.api.common.restartstrategy.RestartStrategies;
import org.apache.flink.configuration.Configuration;
import org.apache.flink.configuration.CoreOptions;
import org.apache.flink.runtime.highavailability.nonha.embedded.HaLeadershipControl;
import org.apache.flink.runtime.minicluster.MiniCluster;
import org.apache.flink.runtime.minicluster.RpcServiceSharing;
import org.apache.flink.runtime.testutils.MiniClusterResourceConfiguration;
import org.apache.flink.streaming.api.CheckpointingMode;
import org.apache.flink.streaming.api.datastream.DataStream;
import org.apache.flink.streaming.api.datastream.DataStreamUtils;
import org.apache.flink.streaming.api.environment.StreamExecutionEnvironment;
import org.apache.flink.streaming.api.operators.collect.ClientAndIterator;
import org.apache.flink.table.api.Schema;
import org.apache.flink.table.catalog.CatalogTable;
import org.apache.flink.table.catalog.ObjectIdentifier;
import org.apache.flink.table.catalog.ResolvedCatalogTable;
import org.apache.flink.table.catalog.ResolvedSchema;
<<<<<<< HEAD
=======
import org.apache.flink.table.data.util.DataFormatConverters;
>>>>>>> d8acfd0f
import org.apache.flink.table.factories.DynamicTableFactory;
import org.apache.flink.table.factories.FactoryUtil;
import org.apache.flink.table.types.logical.RowType;
import org.apache.flink.table.types.utils.TypeConversions;
import org.apache.flink.test.util.MiniClusterWithClientResource;
import org.apache.flink.types.Row;
import org.apache.hadoop.fs.FileSystem;
import org.apache.hadoop.fs.FileSystemTestHelper;
import org.apache.hadoop.fs.Path;
import org.apache.parquet.column.page.PageReadStore;
import org.apache.parquet.example.data.simple.SimpleGroup;
import org.apache.parquet.example.data.simple.convert.GroupRecordConverter;
import org.apache.parquet.hadoop.ParquetFileReader;
import org.apache.parquet.hadoop.util.HadoopInputFile;
import org.apache.parquet.io.ColumnIOFactory;
import org.apache.parquet.io.MessageColumnIO;
import org.apache.parquet.io.RecordReader;
import org.apache.parquet.schema.MessageType;
import org.slf4j.Logger;
import org.slf4j.LoggerFactory;
import static org.hamcrest.MatcherAssert.assertThat;
import static org.hamcrest.core.IsEqual.equalTo;

import io.delta.standalone.DeltaLog;
<<<<<<< HEAD
=======
import io.delta.standalone.Snapshot;
import io.delta.standalone.actions.AddFile;
>>>>>>> d8acfd0f

public class DeltaTestUtils {

    private static final Logger LOG = LoggerFactory.getLogger(DeltaTestUtils.class);

    ///////////////////////////////////////////////////////////////////////////
    // hadoop conf test utils
    ///////////////////////////////////////////////////////////////////////////

    public static org.apache.hadoop.conf.Configuration getHadoopConf() {
        org.apache.hadoop.conf.Configuration conf = new org.apache.hadoop.conf.Configuration();
        conf.set("parquet.compression", "SNAPPY");
        conf.set("io.delta.standalone.PARQUET_DATA_TIME_ZONE_ID", "UTC");
        return conf;
    }

    /**
     * Set up a simple hdfs mock as default filesystem. This FS should not be used by reference
     * of DeltaLog. If used, and Delta log will use default filesystem (mockfs:///) path,
     * it would return a null. This allows to verify that full paths, including schema are used
     * and passed around.
     */
    public static org.apache.hadoop.conf.Configuration getConfigurationWithMockFs() {
        org.apache.hadoop.conf.Configuration hadoopConf = DeltaTestUtils.getHadoopConf();

        hadoopConf.set("fs.defaultFS", "mockfs:///");
        hadoopConf.setClass("fs.mockfs.impl",
            FileSystemTestHelper.MockFileSystem.class, FileSystem.class);

        return hadoopConf;
    }

    ///////////////////////////////////////////////////////////////////////////
    // test data utils
    ///////////////////////////////////////////////////////////////////////////

    public static final String TEST_DELTA_TABLE_INITIAL_STATE_NP_DIR =
        "/test-data/test-non-partitioned-delta-table-initial-state";

    public static final String TEST_DELTA_TABLE_INITIAL_STATE_P_DIR =
        "/test-data/test-partitioned-delta-table-initial-state";

    public static final String TEST_DELTA_LARGE_TABLE_INITIAL_STATE_DIR =
        "/test-data/test-non-partitioned-delta-table_1100_records";

    public static final String TEST_DELTA_TABLE_ALL_DATA_TYPES =
        "/test-data/test-non-partitioned-delta-table-alltypes";

    public static final String TEST_VERSIONED_DELTA_TABLE =
        "/test-data/test-non-partitioned-delta-table-4-versions";

    public static final String TEST_DELTA_TABLE_INITIAL_STATE_TABLE_API_DIR =
        "/test-data/test-table-api";

    public static void initTestForAllDataTypes(String targetTablePath)
        throws IOException {
        initTestFor(TEST_DELTA_TABLE_ALL_DATA_TYPES, targetTablePath);
    }

    public static void initTestForNonPartitionedTable(String targetTablePath)
        throws IOException {
        initTestFor(TEST_DELTA_TABLE_INITIAL_STATE_NP_DIR, targetTablePath);
    }

    public static void initTestForPartitionedTable(String targetTablePath)
        throws IOException {
        initTestFor(TEST_DELTA_TABLE_INITIAL_STATE_P_DIR, targetTablePath);
    }

    public static void initTestForNonPartitionedLargeTable(String targetTablePath)
        throws IOException {
        initTestFor(TEST_DELTA_LARGE_TABLE_INITIAL_STATE_DIR, targetTablePath);
    }

    public static void initTestForVersionedTable(String targetTablePath)
        throws IOException {
        initTestFor(TEST_VERSIONED_DELTA_TABLE, targetTablePath);
    }

    public static void initTestForTableApiTable(String targetTablePath)
        throws IOException {
        initTestFor(TEST_DELTA_TABLE_INITIAL_STATE_TABLE_API_DIR, targetTablePath);
    }

    public static void initTestFor(String testDeltaTableInitialStateNpDir, String targetTablePath)
        throws IOException {
        File resourcesDirectory = new File("src/test/resources");
        String initialTablePath =
            resourcesDirectory.getAbsolutePath() + testDeltaTableInitialStateNpDir;
        FileUtils.copyDirectory(
            new File(initialTablePath),
            new File(targetTablePath));
    }

    /**
     * In this method we check in short time intervals for the total time of 10 seconds whether
     * the DeltaLog for the table has been already created by the Flink job running in the deamon
     * thread.
     *
     * @param deltaLog {@link DeltaLog} instance for test table
     * @throws InterruptedException when the thread is interrupted when waiting for the log to be
     *                              created
     */
    public static void waitUntilDeltaLogExists(DeltaLog deltaLog) throws InterruptedException {
        waitUntilDeltaLogExists(deltaLog, 0L);
    }

    /**
     * In this method we check in short time intervals for the total time of 20 seconds whether
     * the DeltaLog for the table has been already created by the Flink job running in the deamon
     * thread and whether the table version is equal or higher than specified.
     *
     * @param deltaLog {@link DeltaLog} instance for test table
     * @param minVersion minimum version of the table
     * @throws InterruptedException when the thread is interrupted when waiting for the log to be
     *                              created
     */
    public static void waitUntilDeltaLogExists(DeltaLog deltaLog, Long minVersion)
        throws InterruptedException {
        int i = 0;
        while (deltaLog.snapshot().getVersion() < minVersion) {
            if (i > 20) throw new RuntimeException(
                "Timeout. DeltaLog for table has not been initialized");
            i++;
            Thread.sleep(1000);
            deltaLog.update();
        }
    }

    public static void triggerFailover(FailoverType type, JobID jobId, Runnable afterFailAction,
        MiniCluster miniCluster) throws Exception {
        switch (type) {
            case NONE:
                afterFailAction.run();
                break;
            case TASK_MANAGER:
                restartTaskManager(afterFailAction, miniCluster);
                break;
            case JOB_MANAGER:
                triggerJobManagerFailover(jobId, afterFailAction, miniCluster);
                break;
        }
    }

    public static void triggerJobManagerFailover(
        JobID jobId, Runnable afterFailAction, MiniCluster miniCluster) throws Exception {
        LOG.info("Triggering Job Manager failover.");
        HaLeadershipControl haLeadershipControl = miniCluster.getHaLeadershipControl().get();
        haLeadershipControl.revokeJobMasterLeadership(jobId).get();
        afterFailAction.run();
        haLeadershipControl.grantJobMasterLeadership(jobId).get();
    }

    public static void restartTaskManager(Runnable afterFailAction, MiniCluster miniCluster)
        throws Exception {
        LOG.info("Triggering Task Manager failover.");
        miniCluster.terminateTaskManager(0).get();
        afterFailAction.run();
        miniCluster.startTaskManager();
    }

    public static MiniClusterWithClientResource buildCluster(int parallelismLevel) {
        Configuration configuration = new Configuration();

        // By default, let's check for leaked classes in tests.
        configuration.set(CoreOptions.CHECK_LEAKED_CLASSLOADER, true);

        return new MiniClusterWithClientResource(
            new MiniClusterResourceConfiguration.Builder()
                .setNumberTaskManagers(1)
                .setNumberSlotsPerTaskManager(parallelismLevel)
                .setRpcServiceSharing(RpcServiceSharing.DEDICATED)
                .withHaLeadershipControl()
                .setConfiguration(configuration)
                .build());
    }

    public static <T> List<T> testBoundedStream(
            DataStream<T> stream,
            MiniClusterWithClientResource miniClusterResource)
        throws Exception {

        return testBoundedStream(
            FailoverType.NONE,
            (FailCheck) integer -> true,
            stream,
            miniClusterResource
        );
    }

    /**
     * A utility method to test bounded {@link DataStream} with failover scenarios.
     * <p>
     * The created environment can perform a failover after condition described by {@link FailCheck}
     * which is evaluated every record produced by {@code DeltaSource}
     *
     * @param failoverType The {@link FailoverType} type that should be performed for given test
     *                     setup.
     * @param failCheck    The {@link FailCheck} condition which is evaluated for every row produced
     *                     by source.
     * @param stream       The {@link DataStream} under test.
     * @param miniClusterResource          The {@link MiniClusterWithClientResource} where given
     *                                     stream under test is executed.
     * @return A {@link List} of produced records.
     * <p>
     * @implNote The {@code RecordCounterToFail::wrapWithFailureAfter} for every row checks the
     * "fail check" and if true and if this is a first fail check it completes the FAIL {@code
     * CompletableFuture} and waits on continueProcessing {@code CompletableFuture} next.
     * <p>
     * The flow is:
     * <ul>
     *      <li>
     *          The main test thread creates Flink's Streaming Environment.
     *      </li>
     *      <li>
     *          The main test thread creates Delta source.
     *      </li>
     *      <li>
     *          The main test thread wraps created source with {@code wrapWithFailureAfter} which
     *          has the {@code FailCheck} condition.
     *      </li>
     *      <li>
     *          The main test thread starts the "test Flink cluster" to produce records from
     *          Source via {@code DataStreamUtils.collectWithClient(...)}. As a result there is a
     *          Flink mini cluster created and data is consumed by source on a new thread.
     *      </li>
     *      <li>
     *          The main thread waits for "fail signal" that is issued by calling fail
     *          .complete. This is done on that new thread from point above. After calling {@code
     *          fail.complete} the source thread waits on {@code continueProcessing.get()};
     *       </li>
     *       <li>
     *           When the main thread sees that fail.complete was executed by the Source
     *          thread, it triggers the "generic" failover based on failoverType by calling
     *          {@code triggerFailover(
     *          ...)}.
     *      </li>
     *      <li>
     *          After failover is complied, the main thread calls
     *          {@code RecordCounterToFail::continueProcessing},
     *          which releases the Source thread and resumes record consumption.
     *       </li>
     * </ul>
     * For test where FailoverType == NONE, we trigger fail signal on a first record, Main thread
     * executes triggerFailover method which only sends a continueProcessing signal that resumes
     * the Source thread.
     */
    public static <T> List<T> testBoundedStream(
            FailoverType failoverType,
            FailCheck failCheck,
            DataStream<T> stream,
            MiniClusterWithClientResource miniClusterResource)
        throws Exception {

        DataStream<T> failingStreamDecorator =
            RecordCounterToFail.wrapWithFailureAfter(stream, failCheck);

        ClientAndIterator<T> client =
            DataStreamUtils.collectWithClient(
                failingStreamDecorator, "Bounded Delta Source Test");
        JobID jobId = client.client.getJobID();

        // Wait with main thread until FailCheck from RecordCounterToFail.wrapWithFailureAfter
        // triggers.
        RecordCounterToFail.waitToFail();

        // Trigger The Failover with desired failover failoverType and continue processing after
        // recovery.
        DeltaTestUtils.triggerFailover(
            failoverType,
            jobId,
            RecordCounterToFail::continueProcessing,
            miniClusterResource.getMiniCluster());

        final List<T> result = new ArrayList<>();
        while (client.iterator.hasNext()) {
            result.add(client.iterator.next());
        }

        return result;
    }

    /**
     * A utility method to test unbounded {@link DataStream} with failover scenarios.
     * <p>
     * The created environment can perform a failover after condition described by {@link FailCheck}
     * which is evaluated every record produced by {@code DeltaSource}
     *
     * @param failoverType        The {@link FailoverType} type that should be performed for given
     *                            test setup.
     * @param testDescriptor      The {@link TestDescriptor} used for test run.
     * @param failCheck           The {@link FailCheck} condition which is evaluated for every row
     *                            produced by source.
     * @param stream              The {@link DataStream} under test.
     * @param miniClusterResource The {@link MiniClusterWithClientResource} where given stream under
     *                            test is executed.
     * @return A {@link List} of produced records.
     * @implNote The {@code RecordCounterToFail::wrapWithFailureAfter} for every row checks the
     * "fail check" and if true and if this is a first fail check it completes the FAIL {@code
     * CompletableFuture} and waits on continueProcessing {@code CompletableFuture} next.
     * <p>
     * The flow is:
     * <ul>
     *      <li>
     *          The main test thread creates Flink's Streaming Environment.
     *      </li>
     *      <li>
     *          The main test thread creates Delta source.
     *      </li>
     *      <li>
     *          The main test thread wraps created source with {@code wrapWithFailureAfter} which
     *          has the {@code FailCheck} condition.
     *      </li>
     *      <li>
     *          The main test thread starts the "test Flink cluster" to produce records from
     *          Source via {@code DataStreamUtils.collectWithClient(...)}. As a result there is a
     *          Flink mini cluster created and data is consumed by source on a new thread.
     *      </li>
     *      <li>
     *          The main thread waits for "fail signal" that is issued by calling fail
     *          .complete. This is done on that new thread from point above. After calling {@code
     *          fail.complete} the source thread waits on {@code continueProcessing.get()};
     *       </li>
     *       <li>
     *           When the main thread sees that fail.complete was executed by the Source
     *          thread, it triggers the "generic" failover based on failoverType by calling
     *          {@code triggerFailover(...)}.
     *      </li>
     *      <li>
     *          After failover is complied, the main thread calls
     *          {@code RecordCounterToFail::continueProcessing},
     *          which releases the Source thread and resumes record consumption.
     *       </li>
     * </ul>
     * For test where FailoverType == NONE, we trigger fail signal on a first record, Main thread
     * executes triggerFailover method which only sends a continueProcessing signal that resumes
     * the Source thread.
     */
    public static <T> List<List<T>> testContinuousStream(
            FailoverType failoverType,
            TestDescriptor testDescriptor,
            FailCheck failCheck,
            DataStream<T> stream,
            MiniClusterWithClientResource miniClusterResource) throws Exception {

        DataStream<T> failingStreamDecorator =
            RecordCounterToFail.wrapWithFailureAfter(stream, failCheck);

        ClientAndIterator<T> client =
            DataStreamUtils.collectWithClient(failingStreamDecorator,
                "Continuous Delta Source Test");

        JobID jobId = client.client.getJobID();

        ExecutorService singleThreadExecutor = Executors.newSingleThreadExecutor();

        // Read data from initial snapshot
        Future<List<T>> initialDataFuture =
            startInitialResultsFetcherThread(testDescriptor, client, singleThreadExecutor);

        DeltaTableUpdater tableUpdater = new DeltaTableUpdater(testDescriptor.getTablePath());

        // Read data from table updates.
        Future<List<T>> tableUpdaterFuture =
            startTableUpdaterThread(testDescriptor, tableUpdater, client, singleThreadExecutor);

        RecordCounterToFail.waitToFail();
        DeltaTestUtils.triggerFailover(
            failoverType,
            jobId,
            RecordCounterToFail::continueProcessing,
            miniClusterResource.getMiniCluster());

        // Main thread waits up to 5 minutes for all threads to finish. Fails of timeout.
        List<List<T>> totalResults = new ArrayList<>();
        totalResults.add(initialDataFuture.get(5, TimeUnit.MINUTES));
        totalResults.add(tableUpdaterFuture.get(5, TimeUnit.MINUTES));
        client.client.cancel().get(5, TimeUnit.MINUTES);

        return totalResults;
    }

    public static <T> Future<List<T>> startInitialResultsFetcherThread(
            TestDescriptor testDescriptor,
            ClientAndIterator<T> client,
            ExecutorService threadExecutor) {

        return threadExecutor.submit(
            () -> (DataStreamUtils.collectRecordsFromUnboundedStream(client,
                testDescriptor.getInitialDataSize())));
    }

    public static <T> Future<List<T>> startTableUpdaterThread(
            TestDescriptor testDescriptor,
            DeltaTableUpdater tableUpdater,
            ClientAndIterator<T> client,
            ExecutorService threadExecutor) {

        return threadExecutor.submit(
            () ->
            {
                List<T> results = new LinkedList<>();
                testDescriptor.getUpdateDescriptors().forEach(descriptor -> {
                    tableUpdater.writeToTable(descriptor);
                    List<T> records = DataStreamUtils.collectRecordsFromUnboundedStream(client,
                        descriptor.getNumberOfNewRows());
                    LOG.info("Stream update result size: " + records.size());
                    results.addAll(records);
                });
                return results;
            });
    }

    /**
     * Creates a {@link TestDescriptor} for tests. The descriptor created by this method
     * describes a scenario where Delta table will be updated
     * {@link TableUpdateDescriptor#getNumberOfNewVersions()}
     * times, where every update/version will contain
     * {@link TableUpdateDescriptor#getNumberOfRecordsPerNewVersion()}
     * new unique rows.
     */
    public static TestDescriptor prepareTableUpdates(
            String tablePath,
            RowType rowType,
            int initialDataSize,
            TableUpdateDescriptor tableUpdateDescriptor) {

        TestDescriptor testDescriptor =
            new TestDescriptor(tablePath, initialDataSize);

        for (int i = 0; i < tableUpdateDescriptor.getNumberOfNewVersions(); i++) {
            List<Row> newRows = new ArrayList<>();
            for (int j = 0; j < tableUpdateDescriptor.getNumberOfRecordsPerNewVersion(); j++) {
                newRows.add(Row.of("John-" + i + "-" + j, "Wick-" + i + "-" + j, j * i));
            }
            testDescriptor.add(rowType, newRows);
        }
        return testDescriptor;
    }

    /**
     * Reset Delta log file last modify timestamp value to current timestamp.
     * @param sourceTablePath table root folder
     * @throws IOException if the file could not otherwise be opened because it is not a directory.
     */
    public static void resetDeltaLogLastModifyTimestamp(String sourceTablePath) throws IOException {

        List<java.nio.file.Path> sortedLogFiles =
            Files.list(Paths.get(sourceTablePath + "/_delta_log"))
                .filter(file -> file.getFileName().toUri().toString().endsWith(".json"))
                .sorted()
                .collect(Collectors.toList());

        for (java.nio.file.Path logFile : sortedLogFiles) {
            assertThat(
                "Unable to modify " + logFile + " last modified timestamp.",
                logFile.toFile().setLastModified(System.currentTimeMillis()), equalTo(true));
        }
    }

    public static DynamicTableFactory.Context createTableContext(
        ResolvedSchema schema, Map<String, String> options) {

        return new FactoryUtil.DefaultDynamicTableContext(
            ObjectIdentifier.of("default", "default", "context_1"),
            new ResolvedCatalogTable(
                CatalogTable.of(
                    Schema.newBuilder().fromResolvedSchema(schema).build(),
                    "mock context",
                    Collections.emptyList(),
                    options
                ),
                schema
            ),
            Collections.emptyMap(),
            new Configuration(),
            DeltaTestUtils.class.getClassLoader(),
            false
        );
    }
<<<<<<< HEAD
=======

    public static List<Integer> readParquetTable(String tablePath) throws Exception {
        try (Stream<java.nio.file.Path> stream = Files.list(Paths.get((tablePath)))) {
            Set<String> collect = stream
                .filter(file -> !Files.isDirectory(file))
                .map(java.nio.file.Path::getFileName)
                .map(java.nio.file.Path::toString)
                .filter(name -> !name.contains("inprogress"))
                .collect(Collectors.toSet());

            List<Integer> data = new ArrayList<>();
            for (String fileName : collect) {
                System.out.println(fileName);
                data.addAll(readParquetFile(
                        new Path(tablePath + fileName),
                        new org.apache.hadoop.conf.Configuration()
                    )
                );
            }
            return data;
        }
    }

    public static StreamExecutionEnvironment getTestStreamEnv(boolean streamingMode) {
        StreamExecutionEnvironment env = StreamExecutionEnvironment.getExecutionEnvironment();
        env.getConfig().setRestartStrategy(RestartStrategies.noRestart());

        if (streamingMode) {
            env.setRuntimeMode(RuntimeExecutionMode.STREAMING);
            env.enableCheckpointing(1000, CheckpointingMode.EXACTLY_ONCE);
        } else {
            env.setRuntimeMode(RuntimeExecutionMode.BATCH);
        }

        return env;
    }

    /**
     * Verifies if Delta table under parameter {@code tablePath} contains expected number of rows
     * with given rowType format.
     *
     * @param tablePath               Path to Delta table.
     * @param rowType                 {@link RowType} for test Delta table.
     * @param expectedNumberOfRecords expected number of row in Delta table.
     * @return Head snapshot of Delta table.
     * @throws IOException If any issue while reading Delta Table.
     */
    @SuppressWarnings("unchecked")
    public static Snapshot verifyDeltaTable(
            String tablePath,
            RowType rowType,
            Integer expectedNumberOfRecords) throws IOException {

        DeltaLog deltaLog = DeltaLog.forTable(DeltaTestUtils.getHadoopConf(), tablePath);
        Snapshot snapshot = deltaLog.snapshot();
        List<AddFile> deltaFiles = snapshot.getAllFiles();
        int finalTableRecordsCount = TestParquetReader
            .readAndValidateAllTableRecords(
                deltaLog,
                rowType,
                DataFormatConverters.getConverterForDataType(
                    TypeConversions.fromLogicalToDataType(rowType)));
        long finalVersion = snapshot.getVersion();

        LOG.info(
            String.format(
                "RESULTS: final record count: [%d], final table version: [%d], number of Delta "
                    + "files: [%d]",
                finalTableRecordsCount,
                finalVersion,
                deltaFiles.size()
            )
        );

        assertThat(finalTableRecordsCount, equalTo(expectedNumberOfRecords));
        return snapshot;
    }

    private static List<Integer> readParquetFile(
            Path filePath,
            org.apache.hadoop.conf.Configuration hadoopConf) throws IOException {

        ParquetFileReader reader = ParquetFileReader.open(
            HadoopInputFile.fromPath(filePath, hadoopConf)
        );

        MessageType schema = reader.getFooter().getFileMetaData().getSchema();
        PageReadStore pages;

        List<Integer> data = new LinkedList<>();
        while ((pages = reader.readNextRowGroup()) != null) {
            long rows = pages.getRowCount();
            MessageColumnIO columnIO = new ColumnIOFactory().getColumnIO(schema);
            RecordReader recordReader =
                columnIO.getRecordReader(pages, new GroupRecordConverter(schema));

            for (int i = 0; i < rows; i++) {
                SimpleGroup simpleGroup = (SimpleGroup) recordReader.read();
                data.add(simpleGroup.getInteger("age", 0));
            }
        }
        Collections.sort(data);
        return data;
    }
>>>>>>> d8acfd0f
}<|MERGE_RESOLUTION|>--- conflicted
+++ resolved
@@ -9,10 +9,7 @@
 import java.util.LinkedList;
 import java.util.List;
 import java.util.Map;
-<<<<<<< HEAD
-=======
 import java.util.Set;
->>>>>>> d8acfd0f
 import java.util.concurrent.ExecutorService;
 import java.util.concurrent.Executors;
 import java.util.concurrent.Future;
@@ -41,10 +38,7 @@
 import org.apache.flink.table.catalog.ObjectIdentifier;
 import org.apache.flink.table.catalog.ResolvedCatalogTable;
 import org.apache.flink.table.catalog.ResolvedSchema;
-<<<<<<< HEAD
-=======
 import org.apache.flink.table.data.util.DataFormatConverters;
->>>>>>> d8acfd0f
 import org.apache.flink.table.factories.DynamicTableFactory;
 import org.apache.flink.table.factories.FactoryUtil;
 import org.apache.flink.table.types.logical.RowType;
@@ -69,11 +63,8 @@
 import static org.hamcrest.core.IsEqual.equalTo;
 
 import io.delta.standalone.DeltaLog;
-<<<<<<< HEAD
-=======
 import io.delta.standalone.Snapshot;
 import io.delta.standalone.actions.AddFile;
->>>>>>> d8acfd0f
 
 public class DeltaTestUtils {
 
@@ -554,8 +545,6 @@
             false
         );
     }
-<<<<<<< HEAD
-=======
 
     public static List<Integer> readParquetTable(String tablePath) throws Exception {
         try (Stream<java.nio.file.Path> stream = Files.list(Paths.get((tablePath)))) {
@@ -660,5 +649,4 @@
         Collections.sort(data);
         return data;
     }
->>>>>>> d8acfd0f
 }