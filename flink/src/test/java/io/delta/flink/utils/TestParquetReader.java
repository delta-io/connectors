/*
 * Licensed to the Apache Software Foundation (ASF) under one
 * or more contributor license agreements.  See the NOTICE file
 * distributed with this work for additional information
 * regarding copyright ownership.  The ASF licenses this file
 * to you under the Apache License, Version 2.0 (the
 * "License"); you may not use this file except in compliance
 * with the License.  You may obtain a copy of the License at
 *
 *     http://www.apache.org/licenses/LICENSE-2.0
 *
 * Unless required by applicable law or agreed to in writing, software
 * distributed under the License is distributed on an "AS IS" BASIS,
 * WITHOUT WARRANTIES OR CONDITIONS OF ANY KIND, either express or implied.
 * See the License for the specific language governing permissions and
 * limitations under the License.
 */

package io.delta.flink.utils;

import java.io.IOException;
import java.util.HashMap;
import java.util.List;
import java.util.stream.IntStream;

import io.delta.flink.sink.utils.DeltaSinkTestUtils;
import org.apache.flink.core.fs.Path;
import org.apache.flink.formats.parquet.vector.ParquetColumnarRowSplitReader;
import org.apache.flink.formats.parquet.vector.ParquetSplitReaderUtil;
import org.apache.flink.table.data.RowData;
<<<<<<< HEAD
import org.apache.flink.table.data.util.DataFormatConverters;
=======
import org.apache.flink.table.data.util.DataFormatConverters.DataFormatConverter;
>>>>>>> fecb4b65
import org.apache.flink.table.types.DataType;
import org.apache.flink.table.types.logical.RowType;
import org.apache.flink.table.types.utils.TypeConversions;
import org.apache.flink.types.Row;

import io.delta.standalone.DeltaLog;
import io.delta.standalone.actions.AddFile;

/**
 * Provides utility methods for reading back test records written to Parquet files.
 */
public class TestParquetReader {

    /**
     * This test method resolves all parquet files in the current snapshot of DeltaLake table, next
     * it reads those files and try to parse every record back as {@link org.apache.flink.types.Row}
     * object. If the parsing doesn't succeed then an exception will be thrown, otherwise the record
     * counter will be incremented and the validation will skip to the next row till the end of the
     * file.
     *
     * @param deltaLog {@link DeltaLog} instance representing table for which the validation should
     *                 be run
     * @return number of read and successfully validated records in the table
     * @throws IOException Thrown when the data cannot be read or writer cannot be instantiated
     */
    public static int readAndValidateAllTableRecords(DeltaLog deltaLog) throws IOException {
        List<AddFile> deltaTableFiles = deltaLog.snapshot().getAllFiles();
        int cumulatedRecords = 0;
        for (AddFile addedFile : deltaTableFiles) {
            Path parquetFilePath = new Path(deltaLog.getPath().toString(), addedFile.getPath());
            cumulatedRecords += TestParquetReader.parseAndCountRecords(
                parquetFilePath,
                DeltaSinkTestUtils.TEST_ROW_TYPE,
                DeltaSinkTestUtils.TEST_ROW_TYPE_CONVERTER
            );
        }
        return cumulatedRecords;
    }

    public static int readAndValidateAllTableRecords(
        DeltaLog deltaLog,
        RowType rowType,
        DataFormatConverter<RowData, Row> converter) throws IOException {

        List<AddFile> deltaTableFiles = deltaLog.snapshot().getAllFiles();
        int cumulatedRecords = 0;
        for (AddFile addedFile : deltaTableFiles) {
            Path parquetFilePath = new Path(deltaLog.getPath().toString(), addedFile.getPath());
            cumulatedRecords += TestParquetReader
                .parseAndCountRecords(parquetFilePath, rowType, converter);
        }
        return cumulatedRecords;
    }

    /**
     * Reads and counts all records in given Parquet file. Additionally, it tries to parse back
     * every record to the format provided as {@link RowType}.
     *
     * @param parquetFilepath path to the file
     * @param rowType         Flink's logical type that will be used for parsing back data read
     *                        from Parquet file
     * @return count of written records
     * @throws IOException Thrown if an error occurs while reading the file
     */
    public static int parseAndCountRecords(
            Path parquetFilepath,
<<<<<<< HEAD
            RowType rowType) throws IOException {
=======
            RowType rowType,
            DataFormatConverter<RowData, Row> converter) throws IOException {
>>>>>>> fecb4b65
        ParquetColumnarRowSplitReader reader = getTestParquetReader(
            parquetFilepath,
            rowType
        );

        DataFormatConverters.DataFormatConverter<RowData, Row> converter;
        if (DeltaSinkTestUtils.TEST_ROW_TYPE.equals(rowType)) {
            converter =  DeltaSinkTestUtils.CONVERTER;
        } else if (DeltaSinkTestUtils.TEST_PARTITIONED_ROW_TYPE.equals(rowType)) {
            converter = DeltaSinkTestUtils.PARTITIONED_CONVERTER;
        } else {
            throw new RuntimeException(
                "Unable to find DataFormatConverters for used RowType. Probably new "
                    + "implementation is needed"
            );
        }

        int recordsRead = 0;
        while (!reader.reachedEnd()) {
            converter.toExternal(reader.nextRecord());
            recordsRead++;
        }
        return recordsRead;
    }

    private static ParquetColumnarRowSplitReader getTestParquetReader(
        Path path, RowType rowType) throws IOException {
        return ParquetSplitReaderUtil.genPartColumnarRowReader(
            true, // utcTimestamp
            true, // caseSensitive
            DeltaTestUtils.getHadoopConf(),
            rowType.getFieldNames().toArray(new String[0]),
            rowType.getChildren().stream()
                .map(TypeConversions::fromLogicalToDataType)
                .toArray(DataType[]::new),
            new HashMap<>(),
            IntStream.range(0, rowType.getFieldCount()).toArray(),
            50,
            path,
            0,
            Long.MAX_VALUE);
    }
}<|MERGE_RESOLUTION|>--- conflicted
+++ resolved
@@ -28,11 +28,7 @@
 import org.apache.flink.formats.parquet.vector.ParquetColumnarRowSplitReader;
 import org.apache.flink.formats.parquet.vector.ParquetSplitReaderUtil;
 import org.apache.flink.table.data.RowData;
-<<<<<<< HEAD
-import org.apache.flink.table.data.util.DataFormatConverters;
-=======
 import org.apache.flink.table.data.util.DataFormatConverters.DataFormatConverter;
->>>>>>> fecb4b65
 import org.apache.flink.table.types.DataType;
 import org.apache.flink.table.types.logical.RowType;
 import org.apache.flink.table.types.utils.TypeConversions;
@@ -99,28 +95,12 @@
      */
     public static int parseAndCountRecords(
             Path parquetFilepath,
-<<<<<<< HEAD
-            RowType rowType) throws IOException {
-=======
             RowType rowType,
             DataFormatConverter<RowData, Row> converter) throws IOException {
->>>>>>> fecb4b65
         ParquetColumnarRowSplitReader reader = getTestParquetReader(
             parquetFilepath,
             rowType
         );
-
-        DataFormatConverters.DataFormatConverter<RowData, Row> converter;
-        if (DeltaSinkTestUtils.TEST_ROW_TYPE.equals(rowType)) {
-            converter =  DeltaSinkTestUtils.CONVERTER;
-        } else if (DeltaSinkTestUtils.TEST_PARTITIONED_ROW_TYPE.equals(rowType)) {
-            converter = DeltaSinkTestUtils.PARTITIONED_CONVERTER;
-        } else {
-            throw new RuntimeException(
-                "Unable to find DataFormatConverters for used RowType. Probably new "
-                    + "implementation is needed"
-            );
-        }
 
         int recordsRead = 0;
         while (!reader.reachedEnd()) {
