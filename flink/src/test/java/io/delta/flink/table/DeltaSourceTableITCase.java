/*
 * Licensed to the Apache Software Foundation (ASF) under one
 * or more contributor license agreements.  See the NOTICE file
 * distributed with this work for additional information
 * regarding copyright ownership.  The ASF licenses this file
 * to you under the Apache License, Version 2.0 (the
 * "License"); you may not use this file except in compliance
 * with the License.  You may obtain a copy of the License at
 *
 *     http://www.apache.org/licenses/LICENSE-2.0
 *
 * Unless required by applicable law or agreed to in writing, software
 * distributed under the License is distributed on an "AS IS" BASIS,
 * WITHOUT WARRANTIES OR CONDITIONS OF ANY KIND, either express or implied.
 * See the License for the specific language governing permissions and
 * limitations under the License.
 */

package io.delta.flink.table;

import java.io.File;
import java.io.IOException;
import java.util.Collection;
import java.util.List;
import java.util.Set;
import java.util.stream.Collectors;

import io.delta.flink.utils.DeltaTestUtils;
import io.delta.flink.utils.ExecutionITCaseTestConstants;
import io.delta.flink.utils.FailoverType;
import io.delta.flink.utils.RecordCounterToFail.FailCheck;
import io.delta.flink.utils.TableUpdateDescriptor;
import io.delta.flink.utils.TestDescriptor;
import org.apache.flink.streaming.api.datastream.DataStream;
import org.apache.flink.table.api.Table;
import org.apache.flink.table.api.bridge.java.StreamTableEnvironment;
import org.apache.flink.table.types.logical.RowType;
import org.apache.flink.test.util.MiniClusterWithClientResource;
import org.apache.flink.types.Row;
import org.apache.flink.util.StringUtils;
import org.hamcrest.CoreMatchers;
import org.junit.jupiter.api.AfterAll;
import org.junit.jupiter.api.AfterEach;
import org.junit.jupiter.api.BeforeAll;
import org.junit.jupiter.api.BeforeEach;
import org.junit.jupiter.api.Test;
import org.junit.jupiter.params.ParameterizedTest;
import org.junit.jupiter.params.provider.ValueSource;
import org.junit.rules.TemporaryFolder;
import static io.delta.flink.utils.DeltaTestUtils.buildCluster;
import static io.delta.flink.utils.DeltaTestUtils.getTestStreamEnv;
import static io.delta.flink.utils.ExecutionITCaseTestConstants.AGE_COLUMN_VALUES;
import static io.delta.flink.utils.ExecutionITCaseTestConstants.DATA_COLUMN_NAMES;
import static io.delta.flink.utils.ExecutionITCaseTestConstants.DATA_COLUMN_TYPES;
import static io.delta.flink.utils.ExecutionITCaseTestConstants.NAME_COLUMN_VALUES;
import static io.delta.flink.utils.ExecutionITCaseTestConstants.SMALL_TABLE_COUNT;
import static io.delta.flink.utils.ExecutionITCaseTestConstants.SURNAME_COLUMN_VALUES;
import static org.hamcrest.MatcherAssert.assertThat;
import static org.hamcrest.core.IsEqual.equalTo;
import static org.junit.jupiter.api.Assertions.assertThrows;

public class DeltaSourceTableITCase {

    private static final int PARALLELISM = 2;

    private static final String TEST_SOURCE_TABLE_NAME = "sourceTable";

    private static final String SMALL_TABLE_SCHEMA = "name VARCHAR, surname VARCHAR, age INT";

    private static final String LARGE_TABLE_SCHEMA = "col1 BIGINT, col2 BIGINT, col3 VARCHAR";

    private static final TemporaryFolder TEMPORARY_FOLDER = new TemporaryFolder();

    private final MiniClusterWithClientResource miniClusterResource = buildCluster(PARALLELISM);

    /**
     * Schema for this table has only {@link ExecutionITCaseTestConstants#DATA_COLUMN_NAMES} of type
     * {@link ExecutionITCaseTestConstants#DATA_COLUMN_TYPES} columns.
     */
    private String nonPartitionedTablePath;

    // TODO would have been nice to make a TableInfo class that contained the path (maybe a
    //  generator so it is always random), column names, column types, so all this information
    //  was coupled together. This class could be used for all IT tests where we use predefined
    //  Tables.
    /**
     * Schema for this table has only
     * {@link ExecutionITCaseTestConstants#LARGE_TABLE_ALL_COLUMN_NAMES} of type
     * {@link ExecutionITCaseTestConstants#LARGE_TABLE_ALL_COLUMN_TYPES} columns.
     * Column types are long, long, String
     */
    private String nonPartitionedLargeTablePath;

    @BeforeAll
    public static void beforeAll() throws IOException {
        TEMPORARY_FOLDER.create();
    }

    @AfterAll
    public static void afterAll() {
        TEMPORARY_FOLDER.delete();
    }

    public static void assertNoMoreColumns(List<Row> resultData, int extraColumnIndex) {
        resultData.forEach(rowData ->
            assertThrows(
                ArrayIndexOutOfBoundsException.class,
                () -> rowData.getField(extraColumnIndex),
                "Found row with extra column."
            )
        );
    }

    @BeforeEach
    public void setUp() {
        try {
            miniClusterResource.before();
            nonPartitionedTablePath = TEMPORARY_FOLDER.newFolder().getAbsolutePath();
            nonPartitionedLargeTablePath = TEMPORARY_FOLDER.newFolder().getAbsolutePath();

            DeltaTestUtils.initTestForNonPartitionedTable(nonPartitionedTablePath);
            DeltaTestUtils.initTestForNonPartitionedLargeTable(nonPartitionedLargeTablePath);
        } catch (Exception e) {
            throw new RuntimeException("Weren't able to setup the test dependencies", e);
        }
    }

    @AfterEach
    public void afterEach() {
        miniClusterResource.after();
    }

    @ParameterizedTest
    @ValueSource(strings = {"", "batch", "BATCH", "baTCH"})
    public void testBatchTableJob(String jobMode) throws Exception {

        StreamTableEnvironment tableEnv = StreamTableEnvironment.create(
            getTestStreamEnv(false) // streamingMode = false
        );

<<<<<<< HEAD
        setupDeltaCatalog(tableEnv);

=======
>>>>>>> 7fbc8ed3
        // CREATE Source TABLE
        tableEnv.executeSql(
            buildSourceTableSql(nonPartitionedTablePath, SMALL_TABLE_SCHEMA, false)
        ); // includeHadoopConfDir = false

        String connectorModeHint = StringUtils.isNullOrWhitespaceOnly(jobMode) ?
            "" : String.format("/*+ OPTIONS('mode' = '%s') */", jobMode);

        String selectSql = String.format("SELECT * FROM sourceTable %s", connectorModeHint);

        Table resultTable = tableEnv.sqlQuery(selectSql);

        DataStream<Row> rowDataStream = tableEnv.toDataStream(resultTable);

        List<Row> resultData = DeltaTestUtils.testBoundedStream(rowDataStream, miniClusterResource);

        List<String> readNames =
            resultData.stream()
                .map(row -> row.getFieldAs(0).toString()).collect(Collectors.toList());

        Set<String> readSurnames =
            resultData.stream()
                .map(row -> row.getFieldAs(1).toString())
                .collect(Collectors.toSet());

        Set<Integer> readAge =
            resultData.stream().map(row -> (int) row.getFieldAs(2)).collect(Collectors.toSet());

        // THEN
        assertThat("Source read different number of rows that Delta Table have.",
            resultData.size(),
            equalTo(SMALL_TABLE_COUNT));

        // check for column values
        assertThat("Source produced different values for [name] column",
            readNames,
            equalTo(NAME_COLUMN_VALUES));

        assertThat("Source produced different values for [surname] column",
            readSurnames,
            equalTo(SURNAME_COLUMN_VALUES));

        assertThat("Source produced different values for [age] column", readAge,
            equalTo(AGE_COLUMN_VALUES));

        // Checking that we don't have more columns.
        assertNoMoreColumns(resultData, 3);
    }

    @ParameterizedTest
    @ValueSource(strings = {"streaming", "STREAMING", "streamING"})
    public void testStreamingTableJob(String jobMode) throws Exception {

        int numberOfTableUpdateBulks = 5;
        int rowsPerTableUpdate = 5;
        int initialTableSize = 2;

        TestDescriptor testDescriptor = DeltaTestUtils.prepareTableUpdates(
            nonPartitionedTablePath,
            RowType.of(DATA_COLUMN_TYPES, DATA_COLUMN_NAMES),
            initialTableSize,
            new TableUpdateDescriptor(numberOfTableUpdateBulks, rowsPerTableUpdate)
        );

        StreamTableEnvironment tableEnv = StreamTableEnvironment.create(
            getTestStreamEnv(true) // streamingMode = true
        );

        // CREATE Source TABLE
        tableEnv.executeSql(
            buildSourceTableSql(nonPartitionedTablePath, SMALL_TABLE_SCHEMA, false)
        ); // includeHadoopConfDir = false

        String connectorModeHint = StringUtils.isNullOrWhitespaceOnly(jobMode) ?
            "" : String.format("/*+ OPTIONS('mode' = '%s') */", jobMode);

        String selectSql = String.format("SELECT * FROM sourceTable %s", connectorModeHint);

        Table resultTable = tableEnv.sqlQuery(selectSql);

        DataStream<Row> rowDataStream = tableEnv.toDataStream(resultTable);

        List<List<Row>> resultData = DeltaTestUtils.testContinuousStream(
            FailoverType.NONE,
            testDescriptor,
            (FailCheck) readRows -> true,
            rowDataStream,
            miniClusterResource
        );
<<<<<<< HEAD

        int totalNumberOfRows = resultData.stream().mapToInt(List::size).sum();

        // Each row has a unique column across all Delta table data. We are converting List or
        // read rows to set of values for that unique column.
        // If there were any duplicates or missing values we will catch them here by comparing
        // size of that Set to expected number of rows.
        Set<String> uniqueValues =
            resultData.stream().flatMap(Collection::stream)
                .map(row -> row.getFieldAs(1).toString())
                .collect(Collectors.toSet());

        // THEN
        assertThat("Source read different number of rows that Delta Table have.",
            totalNumberOfRows,
            CoreMatchers.equalTo(initialTableSize + numberOfTableUpdateBulks * rowsPerTableUpdate)
        );

=======

        int totalNumberOfRows = resultData.stream().mapToInt(List::size).sum();

        // Each row has a unique column across all Delta table data. We are converting List or
        // read rows to set of values for that unique column.
        // If there were any duplicates or missing values we will catch them here by comparing
        // size of that Set to expected number of rows.
        Set<String> uniqueValues =
            resultData.stream().flatMap(Collection::stream)
                .map(row -> row.getFieldAs(1).toString())
                .collect(Collectors.toSet());

        // THEN
        assertThat("Source read different number of rows that Delta Table have.",
            totalNumberOfRows,
            CoreMatchers.equalTo(initialTableSize + numberOfTableUpdateBulks * rowsPerTableUpdate)
        );

>>>>>>> 7fbc8ed3
        assertThat("Source Produced Different Rows that were in Delta Table",
            uniqueValues.size(),
            CoreMatchers.equalTo(initialTableSize + numberOfTableUpdateBulks * rowsPerTableUpdate)
        );
    }

    @Test
    public void testSelectWithWhereFilter() throws Exception {

        // GIVEN
        StreamTableEnvironment tableEnv = StreamTableEnvironment.create(
            getTestStreamEnv(false) // streamingMode = false
        );

<<<<<<< HEAD
        setupDeltaCatalog(tableEnv);

=======
>>>>>>> 7fbc8ed3
        // CREATE Source TABLE
        tableEnv.executeSql(
            buildSourceTableSql(nonPartitionedLargeTablePath, LARGE_TABLE_SCHEMA, false)
        ); // includeHadoopConfDir = false

        // WHEN
        String selectSql = "SELECT * FROM sourceTable WHERE col1 > 500";

        Table resultTable = tableEnv.sqlQuery(selectSql);

        DataStream<Row> rowDataStream = tableEnv.toDataStream(resultTable);

        List<Row> resultData = DeltaTestUtils.testBoundedStream(rowDataStream, miniClusterResource);

        // THEN
        List<Long> readCol1Values =
            resultData.stream()
                .map(row -> (long) row.getFieldAs(0))
                .sorted()
                .collect(Collectors.toList());

        // THEN
        // The table that we read has 1100 records, where col1 with sequence value from 0 to 1099.
        // the WHERE query filters all records with col1 <= 500, so we expect 599 records
        // produced by SELECT query.
        assertThat("SELECT with WHERE read different number of rows that expected.",
            resultData.size(),
            equalTo(599)
        );

        assertThat("SELECT with WHERE read different unique values for column col1.",
            readCol1Values.size(),
            equalTo(599)
        );

        assertThat(readCol1Values.get(0), equalTo(501L));
        assertThat(readCol1Values.get(readCol1Values.size() - 1), equalTo(1099L));

        // Checking that we don't have more columns.
        assertNoMoreColumns(resultData, 3);
    }

    private String buildSourceTableSql(
            String tablePath,
            String schemaString,
            boolean includeHadoopConfDir) {

        String resourcesDirectory = new File("src/test/resources/hadoop-conf").getAbsolutePath();
        String hadoopConfDirPath = (includeHadoopConfDir ?
            String.format(
                " 'hadoop-conf-dir' = '%s',",
                resourcesDirectory)
            : ""
        );

        return String.format(
            "CREATE TABLE %s ("
                + schemaString
                + ") "
                + "WITH ("
                + " 'connector' = 'delta',"
                + hadoopConfDirPath
                + " 'table-path' = '%s'"
                + ")",
            DeltaSourceTableITCase.TEST_SOURCE_TABLE_NAME,
            tablePath
        );
    }
<<<<<<< HEAD

    private void setupDeltaCatalog(StreamTableEnvironment tableEnv) {

        String catalogSQL = "CREATE CATALOG myDeltaCatalog WITH ('type' = 'delta-catalog');";
        String useDeltaCatalog = "USE CATALOG myDeltaCatalog;";

        tableEnv.executeSql(catalogSQL);
        tableEnv.executeSql(useDeltaCatalog);
    }
=======
>>>>>>> 7fbc8ed3
}<|MERGE_RESOLUTION|>--- conflicted
+++ resolved
@@ -138,11 +138,8 @@
             getTestStreamEnv(false) // streamingMode = false
         );
 
-<<<<<<< HEAD
         setupDeltaCatalog(tableEnv);
 
-=======
->>>>>>> 7fbc8ed3
         // CREATE Source TABLE
         tableEnv.executeSql(
             buildSourceTableSql(nonPartitionedTablePath, SMALL_TABLE_SCHEMA, false)
@@ -232,7 +229,6 @@
             rowDataStream,
             miniClusterResource
         );
-<<<<<<< HEAD
 
         int totalNumberOfRows = resultData.stream().mapToInt(List::size).sum();
 
@@ -251,26 +247,6 @@
             CoreMatchers.equalTo(initialTableSize + numberOfTableUpdateBulks * rowsPerTableUpdate)
         );
 
-=======
-
-        int totalNumberOfRows = resultData.stream().mapToInt(List::size).sum();
-
-        // Each row has a unique column across all Delta table data. We are converting List or
-        // read rows to set of values for that unique column.
-        // If there were any duplicates or missing values we will catch them here by comparing
-        // size of that Set to expected number of rows.
-        Set<String> uniqueValues =
-            resultData.stream().flatMap(Collection::stream)
-                .map(row -> row.getFieldAs(1).toString())
-                .collect(Collectors.toSet());
-
-        // THEN
-        assertThat("Source read different number of rows that Delta Table have.",
-            totalNumberOfRows,
-            CoreMatchers.equalTo(initialTableSize + numberOfTableUpdateBulks * rowsPerTableUpdate)
-        );
-
->>>>>>> 7fbc8ed3
         assertThat("Source Produced Different Rows that were in Delta Table",
             uniqueValues.size(),
             CoreMatchers.equalTo(initialTableSize + numberOfTableUpdateBulks * rowsPerTableUpdate)
@@ -285,11 +261,6 @@
             getTestStreamEnv(false) // streamingMode = false
         );
 
-<<<<<<< HEAD
-        setupDeltaCatalog(tableEnv);
-
-=======
->>>>>>> 7fbc8ed3
         // CREATE Source TABLE
         tableEnv.executeSql(
             buildSourceTableSql(nonPartitionedLargeTablePath, LARGE_TABLE_SCHEMA, false)
@@ -358,7 +329,6 @@
             tablePath
         );
     }
-<<<<<<< HEAD
 
     private void setupDeltaCatalog(StreamTableEnvironment tableEnv) {
 
@@ -368,6 +338,4 @@
         tableEnv.executeSql(catalogSQL);
         tableEnv.executeSql(useDeltaCatalog);
     }
-=======
->>>>>>> 7fbc8ed3
 }