--- conflicted
+++ resolved
@@ -138,11 +138,8 @@
             getTestStreamEnv(false) // streamingMode = false
         );
 
-<<<<<<< HEAD
         setupDeltaCatalog(tableEnv);
 
-        tableEnv.executeSql(buildSourceTableSql(nonPartitionedTablePath, SMALL_TABLE_SCHEMA,false));
-=======
         // CREATE Source TABLE
         tableEnv.executeSql(
             buildSourceTableSql(nonPartitionedTablePath, SMALL_TABLE_SCHEMA, false)
@@ -215,114 +212,10 @@
         tableEnv.executeSql(
             buildSourceTableSql(nonPartitionedTablePath, SMALL_TABLE_SCHEMA, false)
         ); // includeHadoopConfDir = false
->>>>>>> f1f847f1
 
         String connectorModeHint = StringUtils.isNullOrWhitespaceOnly(jobMode) ?
             "" : String.format("/*+ OPTIONS('mode' = '%s') */", jobMode);
 
-<<<<<<< HEAD
-        String insertSql = String.format("SELECT * FROM sourceTable %s", connectorModeHint);
-
-        Table resultTable = tableEnv.sqlQuery(insertSql);
-
-        DataStream<Row> rowDataStream = tableEnv.toDataStream(resultTable);
-
-        List<Row> resultData = DeltaTestUtils.testBoundedStream(rowDataStream, miniClusterResource);
-
-        List<String> readNames =
-            resultData.stream()
-                .map(row -> row.getFieldAs(0).toString()).collect(Collectors.toList());
-
-        Set<String> readSurnames =
-            resultData.stream()
-                .map(row -> row.getFieldAs(1).toString())
-                .collect(Collectors.toSet());
-
-        Set<Integer> readAge =
-            resultData.stream().map(row -> (int) row.getFieldAs(2)).collect(Collectors.toSet());
-
-        // THEN
-        assertThat("Source read different number of rows that Delta Table have.",
-            resultData.size(),
-            equalTo(SMALL_TABLE_COUNT));
-
-        // check for column values
-        assertThat("Source produced different values for [name] column",
-            readNames,
-            equalTo(NAME_COLUMN_VALUES));
-
-        assertThat("Source produced different values for [surname] column",
-            readSurnames,
-            equalTo(SURNAME_COLUMN_VALUES));
-
-        assertThat("Source produced different values for [age] column", readAge,
-            equalTo(AGE_COLUMN_VALUES));
-
-        // Checking that we don't have more columns.
-        assertNoMoreColumns(resultData, 3);
-    }
-
-    @Test
-    public void testStreamingTableJob() throws Exception {
-
-        int numberOfTableUpdateBulks = 5;
-        int rowsPerTableUpdate = 5;
-        int initialTableSize = 2;
-
-        TestDescriptor testDescriptor = DeltaTestUtils.prepareTableUpdates(
-            nonPartitionedTablePath,
-            RowType.of(DATA_COLUMN_TYPES, DATA_COLUMN_NAMES),
-            initialTableSize,
-            new TableUpdateDescriptor(numberOfTableUpdateBulks, rowsPerTableUpdate)
-        );
-
-        StreamTableEnvironment tableEnv = StreamTableEnvironment.create(
-            getTestStreamEnv(true) // streamingMode = true
-        );
-
-        setupDeltaCatalog(tableEnv);
-
-        tableEnv.executeSql(buildSourceTableSql(nonPartitionedTablePath, SMALL_TABLE_SCHEMA,false));
-
-        String selectSql =
-            "SELECT * FROM sourceTable /*+ OPTIONS('mode' = 'streaming') */";
-        Table resultTable = tableEnv.sqlQuery(selectSql);
-
-        DataStream<Row> rowDataStream = tableEnv.toDataStream(resultTable);
-
-        List<List<Row>> resultData = DeltaTestUtils.testContinuousStream(
-            FailoverType.NONE,
-            testDescriptor,
-            (FailCheck) readRows -> true,
-            rowDataStream,
-            miniClusterResource
-        );
-
-        int totalNumberOfRows = resultData.stream().mapToInt(List::size).sum();
-
-        // Each row has a unique column across all Delta table data. We are converting List or
-        // read rows to set of values for that unique column.
-        // If there were eny duplicates or missing values we will catch them here by comparing
-        // size of that Set to expected number of rows.
-        Set<String> uniqueValues =
-            resultData.stream().flatMap(Collection::stream)
-                .map(row -> row.getFieldAs(1).toString())
-                .collect(Collectors.toSet());
-
-        // THEN
-        assertThat("Source read different number of rows that Delta Table have.",
-            totalNumberOfRows,
-            CoreMatchers.equalTo(initialTableSize + numberOfTableUpdateBulks * rowsPerTableUpdate)
-        );
-
-        assertThat("Source Produced Different Rows that were in Delta Table",
-            uniqueValues.size(),
-            CoreMatchers.equalTo(initialTableSize + numberOfTableUpdateBulks * rowsPerTableUpdate)
-        );
-    }
-
-    @Test
-=======
         String selectSql = String.format("SELECT * FROM sourceTable %s", connectorModeHint);
 
         Table resultTable = tableEnv.sqlQuery(selectSql);
@@ -361,7 +254,6 @@
     }
 
     @Test
->>>>>>> f1f847f1
     public void testSelectWithWhereFilter() throws Exception {
 
         // GIVEN
@@ -369,18 +261,8 @@
             getTestStreamEnv(false) // streamingMode = false
         );
 
-<<<<<<< HEAD
         setupDeltaCatalog(tableEnv);
 
-        tableEnv.executeSql(
-            buildSourceTableSql(nonPartitionedLargeTablePath, LARGE_TABLE_SCHEMA, false)
-        );
-
-        // WHEN
-        String insertSql = "SELECT * FROM sourceTable WHERE col1 > 500";
-
-        Table resultTable = tableEnv.sqlQuery(insertSql);
-=======
         // CREATE Source TABLE
         tableEnv.executeSql(
             buildSourceTableSql(nonPartitionedLargeTablePath, LARGE_TABLE_SCHEMA, false)
@@ -390,7 +272,6 @@
         String selectSql = "SELECT * FROM sourceTable WHERE col1 > 500";
 
         Table resultTable = tableEnv.sqlQuery(selectSql);
->>>>>>> f1f847f1
 
         DataStream<Row> rowDataStream = tableEnv.toDataStream(resultTable);
 
@@ -450,7 +331,6 @@
             tablePath
         );
     }
-<<<<<<< HEAD
 
     private void setupDeltaCatalog(StreamTableEnvironment tableEnv) {
 
@@ -460,6 +340,4 @@
         tableEnv.executeSql(catalogSQL);
         tableEnv.executeSql(useDeltaCatalog);
     }
-=======
->>>>>>> f1f847f1
 }