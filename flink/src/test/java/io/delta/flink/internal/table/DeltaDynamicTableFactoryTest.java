package io.delta.flink.internal.table;

import java.io.File;
import java.util.Collections;
import java.util.HashMap;
import java.util.Map;

import io.delta.flink.utils.DeltaTestUtils;
import org.apache.flink.connector.datagen.table.DataGenTableSource;
import org.apache.flink.core.testutils.CommonTestUtils;
import org.apache.flink.table.api.DataTypes;
import org.apache.flink.table.api.ValidationException;
import org.apache.flink.table.catalog.Column;
import org.apache.flink.table.catalog.ResolvedSchema;
import org.apache.flink.table.connector.sink.DynamicTableSink;
import org.apache.flink.table.connector.source.DynamicTableSource;
import org.apache.flink.table.factories.DynamicTableFactory.Context;
import org.apache.flink.table.factories.FactoryUtil;
import org.apache.hadoop.conf.Configuration;
import org.junit.jupiter.api.AfterEach;
import org.junit.jupiter.api.BeforeEach;
import org.junit.jupiter.api.Test;
import org.slf4j.Logger;
import org.slf4j.LoggerFactory;
import static org.hamcrest.MatcherAssert.assertThat;
import static org.hamcrest.core.IsEqual.equalTo;
import static org.junit.jupiter.api.Assertions.assertThrows;

class DeltaDynamicTableFactoryTest {

    private static final Logger LOG = LoggerFactory.getLogger(DeltaDynamicTableFactoryTest.class);

    public static final ResolvedSchema SCHEMA =
        ResolvedSchema.of(
            Column.physical("a", DataTypes.STRING()),
            Column.physical("b", DataTypes.INT()),
            Column.physical("c", DataTypes.BOOLEAN()));

    private DeltaDynamicTableFactory tableFactory;

<<<<<<< HEAD
    private Map<String, String> options;
=======
    private Map<String, String> originalEnvVariables;
>>>>>>> 3a8b49ab

    @BeforeEach
    public void setUp() {
        this.tableFactory = new DeltaDynamicTableFactory();
<<<<<<< HEAD
        this.options = new HashMap<>();
        this.options.put(FactoryUtil.CONNECTOR.key(), "delta");
    }

    @Test
    void shouldLoadHadoopConfFromPath() {

        String path = "src/test/resources/hadoop-conf";
        File file = new File(path);
        String confDir = file.getAbsolutePath();

        options.put("table-path", "file://some/path");
        options.put("hadoop-conf-dir", confDir);
        Context tableContext = DeltaTestUtils.createTableContext(SCHEMA, options);

        DeltaDynamicTableSource dynamicTableSource =
            (DeltaDynamicTableSource) tableFactory.createDynamicTableSource(tableContext);

        DeltaDynamicTableSink dynamicTableSink =
            (DeltaDynamicTableSink) tableFactory.createDynamicTableSink(tableContext);

        assertHadoopConf(dynamicTableSource.getHadoopConf());
        assertHadoopConf(dynamicTableSink.getHadoopConf());
=======

        originalEnvVariables = System.getenv();
    }

    @AfterEach
    public void afterEach() {
        CommonTestUtils.setEnv(originalEnvVariables, true);
>>>>>>> 3a8b49ab
    }

    @Test
    void shouldLoadHadoopConfFromHadoopHomeEnv() {

        String path = "src/test/resources/hadoop-conf";
        File file = new File(path);
        String confDir = file.getAbsolutePath();

        options.put("table-path", "file://some/path");
        Context tableContext = DeltaTestUtils.createTableContext(SCHEMA, options);

        CommonTestUtils.setEnv(Collections.singletonMap("HADOOP_HOME", confDir), true);

        DeltaDynamicTableSource dynamicTableSource =
            (DeltaDynamicTableSource) tableFactory.createDynamicTableSource(tableContext);

        DeltaDynamicTableSink dynamicTableSink =
            (DeltaDynamicTableSink) tableFactory.createDynamicTableSink(tableContext);

        Configuration sourceHadoopConf = dynamicTableSink.getHadoopConf();
        assertThat(
            sourceHadoopConf.get("dummy.property1", "noValue_asDefault"), equalTo("false-value"))
        ;
        assertThat(
            sourceHadoopConf.get("dummy.property2", "noValue_asDefault"), equalTo("11")
        );

        Configuration sinkHadoopConf = dynamicTableSink.getHadoopConf();
        assertThat(
            sinkHadoopConf.get("dummy.property1", "noValue_asDefault"), equalTo("false-value")
        );
        assertThat(
            sinkHadoopConf.get("dummy.property2", "noValue_asDefault"), equalTo("11")
        );
    }

    @Test
    void shouldLoadHadoopConfFromHadoopConfDirEnv() {

        String path = "src/test/resources/hadoop-conf";
        File file = new File(path);
        String confDir = file.getAbsolutePath();

        options.put("table-path", "file://some/path");
        Context tableContext = DeltaTestUtils.createTableContext(SCHEMA, options);

        CommonTestUtils.setEnv(Collections.singletonMap("HADOOP_CONF_DIR", confDir), true);

        DeltaDynamicTableSource dynamicTableSource =
            (DeltaDynamicTableSource) tableFactory.createDynamicTableSource(tableContext);

        DeltaDynamicTableSink dynamicTableSink =
            (DeltaDynamicTableSink) tableFactory.createDynamicTableSink(tableContext);

        assertHadoopConf(dynamicTableSource.getHadoopConf());
        assertHadoopConf(dynamicTableSink.getHadoopConf());
    }

    @Test
<<<<<<< HEAD
    void shouldOverrideConfFromConfDirProperty() {

        String path = "src/test/resources/hadoop-conf";
        File file = new File(path);
        String confDir = file.getAbsolutePath();

        options.put("table-path", "file://some/path");
        options.put("hadoop-conf-dir", confDir);
        Context tableContext = DeltaTestUtils.createTableContext(SCHEMA, options);

        CommonTestUtils.setEnv(Collections.singletonMap("HADOOP_HOME", confDir), true);

        DeltaDynamicTableSource dynamicTableSource =
            (DeltaDynamicTableSource) tableFactory.createDynamicTableSource(tableContext);

        DeltaDynamicTableSink dynamicTableSink =
            (DeltaDynamicTableSink) tableFactory.createDynamicTableSink(tableContext);

        assertHadoopConf(dynamicTableSource.getHadoopConf());
        assertHadoopConf(dynamicTableSink.getHadoopConf());
    }

    @Test
=======
>>>>>>> 3a8b49ab
    void shouldValidateMissingTablePathOption() {

        Context tableContext = DeltaTestUtils.createTableContext(SCHEMA, Collections.emptyMap());

        ValidationException sinkValidationException = assertThrows(
            ValidationException.class,
            () -> tableFactory.createDynamicTableSink(tableContext)
        );

        ValidationException sourceValidationException = assertThrows(
            ValidationException.class,
            () -> tableFactory.createDynamicTableSource(tableContext)
        );

        LOG.info(sinkValidationException.getMessage());
        LOG.info(sourceValidationException.getMessage());
    }

    @Test
    void shouldValidateUsedUnexpectedOption() {

        options.put("table-path", "file://some/path");
        options.put("invalid-Option", "MyTarget");
        Context tableContext = DeltaTestUtils.createTableContext(SCHEMA, options);

        ValidationException sinkValidationException = assertThrows(
            ValidationException.class,
            () -> tableFactory.createDynamicTableSink(tableContext)
        );

        ValidationException sourceValidationException = assertThrows(
            ValidationException.class,
            () -> tableFactory.createDynamicTableSource(tableContext)
        );

        LOG.info(sinkValidationException.getMessage());
        LOG.info(sourceValidationException.getMessage());
    }
<<<<<<< HEAD

    @Test
    public void shouldReturnNonDeltaSourceFactory() {

        this.options.put(FactoryUtil.CONNECTOR.key(), "datagen");
        Context tableContext = DeltaTestUtils.createTableContext(SCHEMA, options);

        DynamicTableSource dynamicTableSource =
            tableFactory.createDynamicTableSource(tableContext);

        assertThat(dynamicTableSource.getClass(), equalTo(DataGenTableSource.class));
    }

    @Test
    public void shouldReturnNonDeltaSinkFactory() {

        this.options.put(FactoryUtil.CONNECTOR.key(), "blackhole");
        Context tableContext = DeltaTestUtils.createTableContext(SCHEMA, options);

        DynamicTableSink dynamicTableSink =
            tableFactory.createDynamicTableSink(tableContext);

        assertThat(dynamicTableSink.asSummaryString(), equalTo("BlackHole"));
    }

    private void assertHadoopConf(Configuration actualConf ) {
        assertThat(actualConf.get("dummy.property1", "noValue_asDefault"), equalTo("false"));
        assertThat(actualConf.get("dummy.property2", "noValue_asDefault"), equalTo("1"));
    }
=======
>>>>>>> 3a8b49ab
}<|MERGE_RESOLUTION|>--- conflicted
+++ resolved
@@ -38,40 +38,16 @@
 
     private DeltaDynamicTableFactory tableFactory;
 
-<<<<<<< HEAD
     private Map<String, String> options;
-=======
+
     private Map<String, String> originalEnvVariables;
->>>>>>> 3a8b49ab
 
     @BeforeEach
     public void setUp() {
         this.tableFactory = new DeltaDynamicTableFactory();
-<<<<<<< HEAD
         this.options = new HashMap<>();
         this.options.put(FactoryUtil.CONNECTOR.key(), "delta");
     }
-
-    @Test
-    void shouldLoadHadoopConfFromPath() {
-
-        String path = "src/test/resources/hadoop-conf";
-        File file = new File(path);
-        String confDir = file.getAbsolutePath();
-
-        options.put("table-path", "file://some/path");
-        options.put("hadoop-conf-dir", confDir);
-        Context tableContext = DeltaTestUtils.createTableContext(SCHEMA, options);
-
-        DeltaDynamicTableSource dynamicTableSource =
-            (DeltaDynamicTableSource) tableFactory.createDynamicTableSource(tableContext);
-
-        DeltaDynamicTableSink dynamicTableSink =
-            (DeltaDynamicTableSink) tableFactory.createDynamicTableSink(tableContext);
-
-        assertHadoopConf(dynamicTableSource.getHadoopConf());
-        assertHadoopConf(dynamicTableSink.getHadoopConf());
-=======
 
         originalEnvVariables = System.getenv();
     }
@@ -79,7 +55,6 @@
     @AfterEach
     public void afterEach() {
         CommonTestUtils.setEnv(originalEnvVariables, true);
->>>>>>> 3a8b49ab
     }
 
     @Test
@@ -140,32 +115,6 @@
     }
 
     @Test
-<<<<<<< HEAD
-    void shouldOverrideConfFromConfDirProperty() {
-
-        String path = "src/test/resources/hadoop-conf";
-        File file = new File(path);
-        String confDir = file.getAbsolutePath();
-
-        options.put("table-path", "file://some/path");
-        options.put("hadoop-conf-dir", confDir);
-        Context tableContext = DeltaTestUtils.createTableContext(SCHEMA, options);
-
-        CommonTestUtils.setEnv(Collections.singletonMap("HADOOP_HOME", confDir), true);
-
-        DeltaDynamicTableSource dynamicTableSource =
-            (DeltaDynamicTableSource) tableFactory.createDynamicTableSource(tableContext);
-
-        DeltaDynamicTableSink dynamicTableSink =
-            (DeltaDynamicTableSink) tableFactory.createDynamicTableSink(tableContext);
-
-        assertHadoopConf(dynamicTableSource.getHadoopConf());
-        assertHadoopConf(dynamicTableSink.getHadoopConf());
-    }
-
-    @Test
-=======
->>>>>>> 3a8b49ab
     void shouldValidateMissingTablePathOption() {
 
         Context tableContext = DeltaTestUtils.createTableContext(SCHEMA, Collections.emptyMap());
@@ -204,7 +153,6 @@
         LOG.info(sinkValidationException.getMessage());
         LOG.info(sourceValidationException.getMessage());
     }
-<<<<<<< HEAD
 
     @Test
     public void shouldReturnNonDeltaSourceFactory() {
@@ -234,6 +182,4 @@
         assertThat(actualConf.get("dummy.property1", "noValue_asDefault"), equalTo("false"));
         assertThat(actualConf.get("dummy.property2", "noValue_asDefault"), equalTo("1"));
     }
-=======
->>>>>>> 3a8b49ab
 }