--- conflicted
+++ resolved
@@ -125,7 +125,6 @@
     }
 
     @Test
-<<<<<<< HEAD
     void shouldOverrideConfFromConfDirProperty() {
 
         String path = "src/test/resources/hadoop-conf";
@@ -149,8 +148,6 @@
     }
 
     @Test
-=======
->>>>>>> 7fbc8ed3
     void shouldValidateMissingTablePathOption() {
 
         Context tableContext = DeltaTestUtils.createTableContext(SCHEMA, Collections.emptyMap());
@@ -184,35 +181,6 @@
         ValidationException sourceValidationException = assertThrows(
             ValidationException.class,
             () -> tableFactory.createDynamicTableSource(tableContext)
-        );
-
-        LOG.info(sinkValidationException.getMessage());
-        LOG.info(sourceValidationException.getMessage());
-    }
-<<<<<<< HEAD
-
-    @Test
-    void shouldValidateIfMissingHadoopConfDir() {
-
-        options.put("table-path", "file://some/path");
-        options.put("hadoop-conf-dir", "fiele://invalid/path");
-        Context tableContext = DeltaTestUtils.createTableContext(SCHEMA, options);
-
-        RuntimeException sinkValidationException = assertThrows(
-            RuntimeException.class,
-            () -> tableFactory.createDynamicTableSink(tableContext)
-        );
-
-        RuntimeException sourceValidationException = assertThrows(
-            RuntimeException.class,
-            () -> tableFactory.createDynamicTableSink(tableContext)
-        );
-
-        assertThat(
-            sinkValidationException.getCause().getClass(), equalTo(FileNotFoundException.class)
-        );
-        assertThat(
-            sourceValidationException.getCause().getClass(), equalTo(FileNotFoundException.class)
         );
 
         LOG.info(sinkValidationException.getMessage());
@@ -247,6 +215,4 @@
         assertThat(actualConf.get("dummy.property1", "noValue_asDefault"), equalTo("false"));
         assertThat(actualConf.get("dummy.property2", "noValue_asDefault"), equalTo("1"));
     }
-=======
->>>>>>> 7fbc8ed3
 }