package io.delta.flink.sink.internal.writer.stats;

import java.util.ArrayList;
import java.util.function.Function;

import com.fasterxml.jackson.core.JsonProcessingException;
import com.fasterxml.jackson.databind.JsonNode;
import com.fasterxml.jackson.databind.ObjectMapper;
import com.fasterxml.jackson.databind.node.ObjectNode;
import org.apache.parquet.column.statistics.BinaryStatistics;
import org.apache.parquet.column.statistics.DoubleStatistics;
import org.apache.parquet.column.statistics.FloatStatistics;
import org.apache.parquet.column.statistics.IntStatistics;
import org.apache.parquet.column.statistics.LongStatistics;
import org.apache.parquet.column.statistics.Statistics;
import org.apache.parquet.hadoop.metadata.ColumnPath;
<<<<<<< HEAD
import org.apache.parquet.schema.PrimitiveType.PrimitiveTypeName;
import org.slf4j.Logger;
import org.slf4j.LoggerFactory;
import static org.apache.flink.util.Preconditions.checkNotNull;
=======
import org.apache.parquet.schema.MessageType;
import org.apache.parquet.schema.Type;
>>>>>>> c1b2c038

import io.delta.standalone.types.DataType;
import io.delta.standalone.types.StructType;
import io.delta.standalone.util.ParquetSchemaConverter;


/**
 * Base class for stats of all data types.
 *
 * To add stat support for more data types, add an implementation that derives from JsonStat and
 * add to {@link JsonStatFactory}.
 */
abstract class JsonStat {
    public static final Logger LOG = LoggerFactory.getLogger(JsonStat.class);
    protected ObjectMapper objectMapper;
    private final Statistics<?> stat;
    JsonStat(ObjectMapper objectMapper, Statistics<?> stat) {
        this.objectMapper = objectMapper;
        this.stat = stat;
    }
    public abstract JsonNode getMin();
    public abstract JsonNode getMax();
    public JsonNode getNullCount() {
        return objectMapper.getNodeFactory().numberNode(stat.getNumNulls());
    }
}

/**
 * Used for data types for which min/max stats are not supported in delta format
 * (eg. repeated field).
 *
 * This generates a Null json node which is then ignored and not added to the final json.
 * NullCounts are still supported.
 */
class JsonStatNoop extends JsonStat {
    JsonStatNoop(ObjectMapper objectMapper, Statistics<?> stat) {
        super(objectMapper, stat);
    }
    @Override
    public JsonNode getMin() {
        return objectMapper.getNodeFactory().nullNode();
    }
    @Override
    public JsonNode getMax() {
        return objectMapper.getNodeFactory().nullNode();
    }
}

/**
 * Factory class that instantiates appropriate {@link JsonStat} based on the delta {@link DataType}.
 */
class JsonStatFactory {
    private final ObjectMapper objectMapper;
    JsonStatFactory(ObjectMapper objectMapper) {
        this.objectMapper = objectMapper;
    }
<<<<<<< HEAD
    private Map<Class<? extends DataType>, PrimitiveTypeName> initializeMapping() {
        Map<Class<? extends DataType>, PrimitiveTypeName> typeMap = new HashMap<>();
        for (PrimitiveTypeName primitiveTypeName : PrimitiveTypeName.values()) {
            switch (primitiveTypeName) {
                case DOUBLE:
                    typeMap.put(DoubleType.class, primitiveTypeName);
                    break;
                case FLOAT:
                    typeMap.put(FloatType.class, primitiveTypeName);
                    break;
                case INT32:
                    typeMap.put(IntegerType.class, primitiveTypeName);
                    break;
                case INT64:
                    typeMap.put(LongType.class, primitiveTypeName);
                    break;
                case BINARY:
                    typeMap.put(BinaryType.class, primitiveTypeName);
                    typeMap.put(StringType.class, primitiveTypeName);
                    break;
                case BOOLEAN:
                    typeMap.put(BooleanType.class, primitiveTypeName);
                    break;
            }
        }
        return typeMap;
    }
    public JsonStat newJsonStat(DataType deltaDataType, Statistics<?> stat) {
        JsonStat.LOG.info("newJsonStat: " + deltaDataType);
        if (!typeMap.containsKey(deltaDataType.getClass())) {
            return new JsonStatNoop(objectMapper, stat);
        }
        switch (typeMap.get(deltaDataType.getClass())) {
=======

    public JsonStat newJsonStat(Statistics<?> stat) {
        switch (stat.type().getPrimitiveTypeName()) {
>>>>>>> c1b2c038
            case BINARY:
                return new JsonStatBinary(objectMapper, (BinaryStatistics) stat);
            case INT32:
                return new JsonStatInteger(objectMapper, (IntStatistics) stat);
            case INT64:
                return new JsonStatLong(objectMapper, (LongStatistics) stat);
            case DOUBLE:
                return new JsonStatDouble(objectMapper, (DoubleStatistics) stat);
            case FLOAT:
                return new JsonStatFloat(objectMapper, (FloatStatistics) stat);
            default:
                return new JsonStatNoop(objectMapper, stat);
        }
    }
}

class JsonStatFloat extends JsonStat {
    private final FloatStatistics stat;

    JsonStatFloat(ObjectMapper objectMapper, FloatStatistics stat) {
        super(objectMapper, stat);
        this.stat = stat;
    }
    @Override
    public JsonNode getMin() {
        return objectMapper.getNodeFactory().numberNode(stat.getMin());
    }

    @Override
    public JsonNode getMax() {
        return objectMapper.getNodeFactory().numberNode(stat.getMax());
    }
}
class JsonStatDouble extends JsonStat {
    private final DoubleStatistics stat;
    JsonStatDouble(ObjectMapper objectMapper, DoubleStatistics stat) {
        super(objectMapper, stat);
        this.stat = stat;
    }
    @Override
    public JsonNode getMin() {
        return objectMapper.getNodeFactory().numberNode(stat.getMin());
    }

    @Override
    public JsonNode getMax() {
        return objectMapper.getNodeFactory().numberNode(stat.getMax());
    }
}

class JsonStatInteger extends JsonStat {
    private final IntStatistics stat;
    JsonStatInteger(ObjectMapper objectMapper, IntStatistics stat) {
        super(objectMapper, stat);
        this.stat = stat;
    }
    @Override
    public JsonNode getMin() {
        return objectMapper.getNodeFactory().numberNode(stat.getMin());
    }

    @Override
    public JsonNode getMax() {
        return objectMapper.getNodeFactory().numberNode(stat.getMax());
    }
}

class JsonStatLong extends JsonStat {
    private final LongStatistics stat;
    JsonStatLong(ObjectMapper objectMapper, LongStatistics stat) {
        super(objectMapper, stat);
        this.stat = stat;
    }

    @Override
    public JsonNode getMin() {
        return objectMapper.getNodeFactory().numberNode(stat.getMin());
    }

    @Override
    public JsonNode getMax() {
        return objectMapper.getNodeFactory().numberNode(stat.getMax());
    }
}

class JsonStatBinary extends JsonStat {
    private final BinaryStatistics stat;
    JsonStatBinary(ObjectMapper objectMapper, BinaryStatistics stat) {
        super(objectMapper, stat);
        this.stat = stat;
    }
    @Override
    public JsonNode getMin() {
        return objectMapper.getNodeFactory().binaryNode(stat.genericGetMin().getBytes());
    }

    @Override
    public JsonNode getMax() {
        return objectMapper.getNodeFactory().binaryNode(stat.genericGetMax().getBytes());
    }
}

/**
 * Converts Parquet stats to delta json format (and vice versa).
 *
 * The referenced columns are not delta logical columns but the physical columns within the parquet
 * file.
 */
public class DeltaFileStats {

    private final ObjectMapper objectMapper;
    private final ParquetFileStats stats;
    private final JsonStatFactory statFactory;
    private final MessageType messageType;

    public DeltaFileStats(StructType schema, ParquetFileStats stats) {
<<<<<<< HEAD
        this.schema = checkNotNull(schema);
=======
        this.messageType = ParquetSchemaConverter.deltaToParquet(schema);
>>>>>>> c1b2c038
        this.stats = stats;
        this.objectMapper = new ObjectMapper();
        this.statFactory = new JsonStatFactory(objectMapper);
    }

    public String toJson() {
        ObjectNode root = objectMapper.createObjectNode();
        root.set("numRecords", objectMapper.getNodeFactory().numberNode(stats.getRowCount()));
        root.set("minValues",
            getStat(messageType, new ArrayList<>(),
                stat -> statFactory.newJsonStat(stat).getMin()));
        root.set("maxValues",
            getStat(messageType, new ArrayList<>(),
                stat -> statFactory.newJsonStat(stat).getMax()));
        root.set("nullCounts",
            getStat(messageType, new ArrayList<>(),
                stat -> statFactory.newJsonStat(stat).getNullCount()));
        try {
            return objectMapper.writeValueAsString(root.toString());
        } catch (JsonProcessingException e) {
            throw new RuntimeException(e);
        }
    }
    private JsonNode getStat(Type parquetType, ArrayList<String> path,
        Function<Statistics<?>, JsonNode> toJsonNode) {
        if (!parquetType.isPrimitive()) {
            ObjectNode root = objectMapper.createObjectNode();
            for (Type field : parquetType.asGroupType().getFields()) {
                path.add(field.getName());
                JsonNode result = getStat(field, path, toJsonNode);
                // If a stat result is null, say if it's not applicable to certain data types
                // or the data type is not supported, skip adding to the json.
                if (!result.isNull()) {
                    root.set(field.getName(), result);
                }
                path.remove(path.size() -1);
            }
            return root;
        } else {
            return toJsonNode.apply(stats.getColumnStats().get(
                ColumnPath.get(path.toArray(new String[0]))));
        }
    }

    public ParquetFileStats fromJson(String stats) {
        return null;
    }
}<|MERGE_RESOLUTION|>--- conflicted
+++ resolved
@@ -2,7 +2,6 @@
 
 import java.util.ArrayList;
 import java.util.function.Function;
-
 import com.fasterxml.jackson.core.JsonProcessingException;
 import com.fasterxml.jackson.databind.JsonNode;
 import com.fasterxml.jackson.databind.ObjectMapper;
@@ -14,15 +13,10 @@
 import org.apache.parquet.column.statistics.LongStatistics;
 import org.apache.parquet.column.statistics.Statistics;
 import org.apache.parquet.hadoop.metadata.ColumnPath;
-<<<<<<< HEAD
-import org.apache.parquet.schema.PrimitiveType.PrimitiveTypeName;
+import org.apache.parquet.schema.MessageType;
+import org.apache.parquet.schema.Type;
 import org.slf4j.Logger;
 import org.slf4j.LoggerFactory;
-import static org.apache.flink.util.Preconditions.checkNotNull;
-=======
-import org.apache.parquet.schema.MessageType;
-import org.apache.parquet.schema.Type;
->>>>>>> c1b2c038
 
 import io.delta.standalone.types.DataType;
 import io.delta.standalone.types.StructType;
@@ -52,7 +46,7 @@
 
 /**
  * Used for data types for which min/max stats are not supported in delta format
- * (eg. repeated field).
+ * (e.g. repeated field).
  *
  * This generates a Null json node which is then ignored and not added to the final json.
  * NullCounts are still supported.
@@ -79,45 +73,8 @@
     JsonStatFactory(ObjectMapper objectMapper) {
         this.objectMapper = objectMapper;
     }
-<<<<<<< HEAD
-    private Map<Class<? extends DataType>, PrimitiveTypeName> initializeMapping() {
-        Map<Class<? extends DataType>, PrimitiveTypeName> typeMap = new HashMap<>();
-        for (PrimitiveTypeName primitiveTypeName : PrimitiveTypeName.values()) {
-            switch (primitiveTypeName) {
-                case DOUBLE:
-                    typeMap.put(DoubleType.class, primitiveTypeName);
-                    break;
-                case FLOAT:
-                    typeMap.put(FloatType.class, primitiveTypeName);
-                    break;
-                case INT32:
-                    typeMap.put(IntegerType.class, primitiveTypeName);
-                    break;
-                case INT64:
-                    typeMap.put(LongType.class, primitiveTypeName);
-                    break;
-                case BINARY:
-                    typeMap.put(BinaryType.class, primitiveTypeName);
-                    typeMap.put(StringType.class, primitiveTypeName);
-                    break;
-                case BOOLEAN:
-                    typeMap.put(BooleanType.class, primitiveTypeName);
-                    break;
-            }
-        }
-        return typeMap;
-    }
-    public JsonStat newJsonStat(DataType deltaDataType, Statistics<?> stat) {
-        JsonStat.LOG.info("newJsonStat: " + deltaDataType);
-        if (!typeMap.containsKey(deltaDataType.getClass())) {
-            return new JsonStatNoop(objectMapper, stat);
-        }
-        switch (typeMap.get(deltaDataType.getClass())) {
-=======
-
     public JsonStat newJsonStat(Statistics<?> stat) {
         switch (stat.type().getPrimitiveTypeName()) {
->>>>>>> c1b2c038
             case BINARY:
                 return new JsonStatBinary(objectMapper, (BinaryStatistics) stat);
             case INT32:
@@ -234,11 +191,7 @@
     private final MessageType messageType;
 
     public DeltaFileStats(StructType schema, ParquetFileStats stats) {
-<<<<<<< HEAD
-        this.schema = checkNotNull(schema);
-=======
         this.messageType = ParquetSchemaConverter.deltaToParquet(schema);
->>>>>>> c1b2c038
         this.stats = stats;
         this.objectMapper = new ObjectMapper();
         this.statFactory = new JsonStatFactory(objectMapper);
