/*
 * Licensed to the Apache Software Foundation (ASF) under one
 * or more contributor license agreements.  See the NOTICE file
 * distributed with this work for additional information
 * regarding copyright ownership.  The ASF licenses this file
 * to you under the Apache License, Version 2.0 (the
 * "License"); you may not use this file except in compliance
 * with the License.  You may obtain a copy of the License at
 *
 *     http://www.apache.org/licenses/LICENSE-2.0
 *
 * Unless required by applicable law or agreed to in writing, software
 * distributed under the License is distributed on an "AS IS" BASIS,
 * WITHOUT WARRANTIES OR CONDITIONS OF ANY KIND, either express or implied.
 * See the License for the specific language governing permissions and
 * limitations under the License.
 */
package io.delta.flink.internal.table;

import java.io.File;
import java.util.ArrayList;
import java.util.Arrays;
import java.util.HashSet;
import java.util.List;
import java.util.Set;
import java.util.stream.Collectors;
import java.util.stream.Stream;

import org.apache.flink.configuration.ConfigOption;
import org.apache.flink.configuration.GlobalConfiguration;
import org.apache.flink.configuration.ReadableConfig;
import org.apache.flink.core.fs.Path;
import org.apache.flink.table.catalog.ResolvedSchema;
import org.apache.flink.table.connector.sink.DynamicTableSink;
import org.apache.flink.table.connector.source.DynamicTableSource;
import org.apache.flink.table.factories.DynamicTableSinkFactory;
import org.apache.flink.table.factories.DynamicTableSourceFactory;
import org.apache.flink.table.factories.FactoryUtil;
import org.apache.flink.table.types.logical.RowType;
import org.apache.hadoop.conf.Configuration;

/**
 * Creates a {@link DynamicTableSink} and {@link DynamicTableSource} instance representing DeltaLake
 * table.
 *
 * <p>
 * This implementation automatically resolves all necessary object for creating instance of {@link
 * io.delta.flink.sink.DeltaSink} and {@link io.delta.flink.source.DeltaSource} except Delta table's
 * path that needs to be provided explicitly.
 */
public class DeltaDynamicTableFactory implements DynamicTableSinkFactory,
    DynamicTableSourceFactory {

    public static final String IDENTIFIER = "delta";

<<<<<<< HEAD
    public final org.apache.flink.configuration.Configuration emptyClusterConfig =
        new org.apache.flink.configuration.Configuration();

    DeltaDynamicTableFactory() {}

=======
>>>>>>> f1f847f1
    @Override
    public String factoryIdentifier() {
        return IDENTIFIER;
    }

    @Override
    public DynamicTableSink createDynamicTableSink(Context context) {

        // Check if requested table is Delta or not.
        FactoryUtil.TableFactoryHelper helper =
            FactoryUtil.createTableFactoryHelper(this, context);
        String connectorType = helper.getOptions().get(FactoryUtil.CONNECTOR);
        if (!"delta".equals(connectorType)) {

            // Look for Table factory proper fort this table type.
            DynamicTableSinkFactory sinkFactory =
                FactoryUtil.discoverFactory(this.getClass().getClassLoader(),
                    DynamicTableSinkFactory.class, connectorType);
            return sinkFactory.createDynamicTableSink(context);
        }

        // This must have been a Delta Table, so continue with this factory
        helper.validateExcept("table.");


        ReadableConfig tableOptions = helper.getOptions();
        ResolvedSchema tableSchema = context.getCatalogTable().getResolvedSchema();

        Configuration conf =
            HadoopUtils.getHadoopConfiguration(GlobalConfiguration.loadConfiguration());

        RowType rowType = (RowType) tableSchema.toSinkRowDataType().getLogicalType();

        Boolean shouldTryUpdateSchema = tableOptions
            .getOptional(DeltaTableConnectorOptions.MERGE_SCHEMA)
            .orElse(DeltaTableConnectorOptions.MERGE_SCHEMA.defaultValue());

        return new DeltaDynamicTableSink(
            new Path(tableOptions.get(DeltaTableConnectorOptions.TABLE_PATH)),
            conf,
            rowType,
            shouldTryUpdateSchema,
            context.getCatalogTable()
        );
    }

    @Override
    public DynamicTableSource createDynamicTableSource(Context context) {

        // Check if requested table is Delta or not.
        FactoryUtil.TableFactoryHelper helper =
            FactoryUtil.createTableFactoryHelper(this, context);
        String connectorType = helper.getOptions().get(FactoryUtil.CONNECTOR);
        if (!"delta".equals(connectorType)) {

            // Look for Table factory proper fort this table type.
            DynamicTableSourceFactory sourceFactory =
                FactoryUtil.discoverFactory(this.getClass().getClassLoader(),
                    DynamicTableSourceFactory.class, connectorType);
            return sourceFactory.createDynamicTableSource(context);
        }

        helper.validateExcept("table.");

        ReadableConfig tableOptions = helper.getOptions();
        Configuration hadoopConf =
            HadoopUtils.getHadoopConfiguration(GlobalConfiguration.loadConfiguration());
        List<String> columns = context.getCatalogTable().getResolvedSchema().getColumnNames();

        return new DeltaDynamicTableSource(
            hadoopConf,
            tableOptions,
            columns
        );
    }

    @Override
    public Set<ConfigOption<?>> forwardOptions() {
        return Stream.of(
            DeltaTableConnectorOptions.TABLE_PATH,
            DeltaTableConnectorOptions.HADOOP_CONF_DIR
        ).collect(Collectors.toSet());
    }

    @Override
    public Set<ConfigOption<?>> requiredOptions() {
        final Set<ConfigOption<?>> options = new HashSet<>();
        options.add(DeltaTableConnectorOptions.TABLE_PATH);
        return options;
    }

    @Override
    public Set<ConfigOption<?>> optionalOptions() {
        final Set<ConfigOption<?>> options = new HashSet<>();
        options.add(DeltaTableConnectorOptions.HADOOP_CONF_DIR);
        options.add(DeltaTableConnectorOptions.MERGE_SCHEMA);

        // TODO With Delta Catalog, this option will be injected only through query hints.
        //  The DDL validation will be done in Delta Catalog during "createTable" operation.
        options.add(DeltaFlinkJobSpecificOptions.MODE);
        return options;
    }

    /**
     * Returns a new Hadoop Configuration object using the path to the hadoop conf configured or
     * null if path does not exist.
     *
     * @param hadoopConfDir Hadoop conf directory path.
     * @return A Hadoop configuration instance or null if path does not exist.
     */
    private Configuration loadHadoopConfFromFolder(String hadoopConfDir) {
        if (new File(hadoopConfDir).exists()) {
            List<File> possibleConfFiles = new ArrayList<>();
            List<String> possibleConfigs = Arrays.asList(
                "core-site.xml",
                "hdfs-site.xml",
                "yarn-site.xml",
                "mapred-site.xml"
            );
            for (String confPath : possibleConfigs) {
                File confFile = new File(hadoopConfDir, confPath);
                if (confFile.exists()) {
                    possibleConfFiles.add(confFile);
                }
            }

            if (!possibleConfFiles.isEmpty()) {
                Configuration hadoopConfiguration = new Configuration();
                for (File confFile : possibleConfFiles) {
                    hadoopConfiguration.addResource(
                        new org.apache.hadoop.fs.Path(confFile.getAbsolutePath()));
                }
                return hadoopConfiguration;
            }
        }
        return null;
    }
}<|MERGE_RESOLUTION|>--- conflicted
+++ resolved
@@ -53,14 +53,11 @@
 
     public static final String IDENTIFIER = "delta";
 
-<<<<<<< HEAD
     public final org.apache.flink.configuration.Configuration emptyClusterConfig =
         new org.apache.flink.configuration.Configuration();
 
     DeltaDynamicTableFactory() {}
 
-=======
->>>>>>> f1f847f1
     @Override
     public String factoryIdentifier() {
         return IDENTIFIER;
