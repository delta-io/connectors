/*
 * Licensed to the Apache Software Foundation (ASF) under one
 * or more contributor license agreements.  See the NOTICE file
 * distributed with this work for additional information
 * regarding copyright ownership.  The ASF licenses this file
 * to you under the Apache License, Version 2.0 (the
 * "License"); you may not use this file except in compliance
 * with the License.  You may obtain a copy of the License at
 *
 *     http://www.apache.org/licenses/LICENSE-2.0
 *
 * Unless required by applicable law or agreed to in writing, software
 * distributed under the License is distributed on an "AS IS" BASIS,
 * WITHOUT WARRANTIES OR CONDITIONS OF ANY KIND, either express or implied.
 * See the License for the specific language governing permissions and
 * limitations under the License.
 */
package io.delta.flink.internal.table;

import java.io.File;
import java.util.ArrayList;
import java.util.Arrays;
import java.util.HashSet;
import java.util.List;
import java.util.Set;
import java.util.stream.Collectors;
import java.util.stream.Stream;

import org.apache.flink.configuration.ConfigOption;
import org.apache.flink.configuration.GlobalConfiguration;
import org.apache.flink.configuration.ReadableConfig;
import org.apache.flink.core.fs.Path;
import org.apache.flink.table.catalog.ResolvedSchema;
import org.apache.flink.table.connector.sink.DynamicTableSink;
import org.apache.flink.table.connector.source.DynamicTableSource;
import org.apache.flink.table.factories.DynamicTableSinkFactory;
import org.apache.flink.table.factories.DynamicTableSourceFactory;
import org.apache.flink.table.factories.FactoryUtil;
import org.apache.flink.table.types.logical.RowType;
import org.apache.hadoop.conf.Configuration;

/**
 * Creates a {@link DynamicTableSink} and {@link DynamicTableSource} instance representing DeltaLake
 * table.
 *
 * <p>
 * This implementation automatically resolves all necessary object for creating instance of {@link
 * io.delta.flink.sink.DeltaSink} and {@link io.delta.flink.source.DeltaSource} except Delta table's
 * path that needs to be provided explicitly.
 */
public class DeltaDynamicTableFactory implements DynamicTableSinkFactory,
    DynamicTableSourceFactory {

    public static final String IDENTIFIER = "delta";

<<<<<<< HEAD
    public final org.apache.flink.configuration.Configuration emptyClusterConfig =
        new org.apache.flink.configuration.Configuration();

    DeltaDynamicTableFactory() {}

=======
>>>>>>> 0809f1cc
    @Override
    public String factoryIdentifier() {
        return IDENTIFIER;
    }

    @Override
    public DynamicTableSink createDynamicTableSink(Context context) {

        // Check if requested table is Delta or not.
        FactoryUtil.TableFactoryHelper helper =
            FactoryUtil.createTableFactoryHelper(this, context);
        String connectorType = helper.getOptions().get(FactoryUtil.CONNECTOR);
        if (!"delta".equals(connectorType)) {

            // Look for Table factory proper fort this table type.
            DynamicTableSinkFactory sinkFactory =
                FactoryUtil.discoverFactory(this.getClass().getClassLoader(),
                    DynamicTableSinkFactory.class, connectorType);
            return sinkFactory.createDynamicTableSink(context);
        }

        // This must have been a Delta Table, so continue with this factory
        helper.validateExcept("table.");





        ReadableConfig tableOptions = helper.getOptions();
        ResolvedSchema tableSchema = context.getCatalogTable().getResolvedSchema();

        Configuration conf =
            HadoopUtils.getHadoopConfiguration(GlobalConfiguration.loadConfiguration());

        RowType rowType = (RowType) tableSchema.toSinkRowDataType().getLogicalType();

        Boolean shouldTryUpdateSchema = tableOptions
            .getOptional(DeltaTableConnectorOptions.MERGE_SCHEMA)
            .orElse(DeltaTableConnectorOptions.MERGE_SCHEMA.defaultValue());

        return new DeltaDynamicTableSink(
            new Path(tableOptions.get(DeltaTableConnectorOptions.TABLE_PATH)),
            conf,
            rowType,
            shouldTryUpdateSchema,
            context.getCatalogTable()
        );
    }

    @Override
    public DynamicTableSource createDynamicTableSource(Context context) {

        // Check if requested table is Delta or not.
        FactoryUtil.TableFactoryHelper helper =
            FactoryUtil.createTableFactoryHelper(this, context);
<<<<<<< HEAD
        String connectorType = helper.getOptions().get(FactoryUtil.CONNECTOR);
        if (!"delta".equals(connectorType)) {

            // Look for Table factory proper fort this table type.
            DynamicTableSourceFactory sourceFactory =
                FactoryUtil.discoverFactory(this.getClass().getClassLoader(),
                    DynamicTableSourceFactory.class, connectorType);
            return sourceFactory.createDynamicTableSource(context);
        }

        helper.validateExcept("table.");
=======
        helper.validate();
>>>>>>> 0809f1cc

        ReadableConfig tableOptions = helper.getOptions();
        Configuration hadoopConf =
            HadoopUtils.getHadoopConfiguration(GlobalConfiguration.loadConfiguration());
        List<String> columns = context.getCatalogTable().getResolvedSchema().getColumnNames();

        return new DeltaDynamicTableSource(
            hadoopConf,
            tableOptions,
            columns
        );
    }

    @Override
    public Set<ConfigOption<?>> forwardOptions() {
        return Stream.of(
            DeltaTableConnectorOptions.TABLE_PATH,
            DeltaTableConnectorOptions.HADOOP_CONF_DIR
        ).collect(Collectors.toSet());
    }

    @Override
    public Set<ConfigOption<?>> requiredOptions() {
        final Set<ConfigOption<?>> options = new HashSet<>();
        options.add(DeltaTableConnectorOptions.TABLE_PATH);
        return options;
    }

    @Override
    public Set<ConfigOption<?>> optionalOptions() {
        final Set<ConfigOption<?>> options = new HashSet<>();
        options.add(DeltaTableConnectorOptions.HADOOP_CONF_DIR);
        options.add(DeltaTableConnectorOptions.MERGE_SCHEMA);

        // TODO With Delta Catalog, this option will be injected only through query hints.
        //  The DDL validation will be done in Delta Catalog during "createTable" operation.
        options.add(DeltaFlinkJobSpecificOptions.MODE);
        return options;
    }

    /**
     * Returns a new Hadoop Configuration object using the path to the hadoop conf configured or
     * null if path does not exist.
     *
     * @param hadoopConfDir Hadoop conf directory path.
     * @return A Hadoop configuration instance or null if path does not exist.
     */
    private Configuration loadHadoopConfFromFolder(String hadoopConfDir) {
        if (new File(hadoopConfDir).exists()) {
            List<File> possibleConfFiles = new ArrayList<>();
            List<String> possibleConfigs = Arrays.asList(
                "core-site.xml",
                "hdfs-site.xml",
                "yarn-site.xml",
                "mapred-site.xml"
            );
            for (String confPath : possibleConfigs) {
                File confFile = new File(hadoopConfDir, confPath);
                if (confFile.exists()) {
                    possibleConfFiles.add(confFile);
                }
            }

            if (!possibleConfFiles.isEmpty()) {
                Configuration hadoopConfiguration = new Configuration();
                for (File confFile : possibleConfFiles) {
                    hadoopConfiguration.addResource(
                        new org.apache.hadoop.fs.Path(confFile.getAbsolutePath()));
                }
                return hadoopConfiguration;
            }
        }
        return null;
    }
}<|MERGE_RESOLUTION|>--- conflicted
+++ resolved
@@ -53,14 +53,11 @@
 
     public static final String IDENTIFIER = "delta";
 
-<<<<<<< HEAD
     public final org.apache.flink.configuration.Configuration emptyClusterConfig =
         new org.apache.flink.configuration.Configuration();
 
     DeltaDynamicTableFactory() {}
 
-=======
->>>>>>> 0809f1cc
     @Override
     public String factoryIdentifier() {
         return IDENTIFIER;
@@ -116,7 +113,6 @@
         // Check if requested table is Delta or not.
         FactoryUtil.TableFactoryHelper helper =
             FactoryUtil.createTableFactoryHelper(this, context);
-<<<<<<< HEAD
         String connectorType = helper.getOptions().get(FactoryUtil.CONNECTOR);
         if (!"delta".equals(connectorType)) {
 
@@ -128,9 +124,6 @@
         }
 
         helper.validateExcept("table.");
-=======
-        helper.validate();
->>>>>>> 0809f1cc
 
         ReadableConfig tableOptions = helper.getOptions();
         Configuration hadoopConf =
