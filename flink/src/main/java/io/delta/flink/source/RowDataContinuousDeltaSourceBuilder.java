--- conflicted
+++ resolved
@@ -149,19 +149,11 @@
     }
 
     /**
-<<<<<<< HEAD
-     * Sets list of Delta's partition columns.
-     */
-    @Override
-    public RowDataContinuousDeltaSourceBuilder partitions(List<String> partitions) {
-        return super.partitions(partitions);
-=======
      * Sets a list of Delta's partition columns.
      */
     @Override
-    public RowDataContinuousDeltaSourceBuilder partitionColumns(List<String> partitions) {
-        return super.partitionColumns(partitions);
->>>>>>> 76f950ce
+    public RowDataContinuousDeltaSourceBuilder partitionColumns(List<String> partitionColumns) {
+        return super.partitionColumns(partitionColumns);
     }
 
     /**
