--- conflicted
+++ resolved
@@ -60,14 +60,6 @@
      * @param actionProcessor   The {@link ActionProcessor} instance used to process {@link Action}
      *                          discovered on Delta table.
      */
-<<<<<<< HEAD
-    public TableMonitor(DeltaLog deltaLog, long monitorVersion, long maxDurationMillis,
-        ActionProcessor actionProcessor) {
-        this.deltaLog = deltaLog;
-        this.monitorVersion = monitorVersion;
-        this.maxDurationMillis = maxDurationMillis;
-
-=======
     public TableMonitor(
             DeltaLog deltaLog,
             long monitorVersion,
@@ -76,7 +68,6 @@
         this.deltaLog = deltaLog;
         this.monitorVersion = monitorVersion;
         this.maxDurationMillis = maxDurationMillis;
->>>>>>> 55a6ab1f
         this.actionProcessor = actionProcessor;
     }
 
@@ -135,10 +126,11 @@
             // case we could emit downstream a corrupted data or unsupported data change.
             ChangesPerVersion<Action> version =
                 new ChangesPerVersion<>(
-                    deltaTablePath, versionLog.getVersion(), versionLog.getActions());
+                    deltaTablePath,
+                    versionLog.getVersion(),
+                    versionLog.getActions());
 
             ChangesPerVersion<AddFile> addFilesPerVersion = actionProcessor.processActions(version);
-
             changesPerVersion.add(addFilesPerVersion);
 
             // Check if we still under task interval limit.
