--- conflicted
+++ resolved
@@ -159,9 +159,6 @@
         Consumer<List<DeltaSourceSplit>> processCallback,
         ChangesPerVersion<AddFile> changesPerVersion) {
 
-<<<<<<< HEAD
-        this.currentSnapshotVersion = changesPerVersion.getSnapshotVersion();
-=======
         // This may look like TableMonitor#monitorVersion field. However, TableMonitor's field
         // will be updated on a different thread than this method here is executed. So to avoid
         // any race conditions and visibility issues caused by updating and reading field from two
@@ -169,7 +166,6 @@
         // From ChangesProcessor perspective we only need to know what is the next version that
         // we used as deltaLog.getChanges(version, boolean) and this will be this here.
         this.currentSnapshotVersion = changesPerVersion.getSnapshotVersion() + 1;
->>>>>>> 55a6ab1f
 
         List<DeltaSourceSplit> splits = prepareSplits(changesPerVersion, (path) -> true);
         processCallback.accept(splits);
