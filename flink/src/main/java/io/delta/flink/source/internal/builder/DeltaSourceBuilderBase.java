package io.delta.flink.source.internal.builder;

import java.util.Collection;
import java.util.Collections;
import java.util.LinkedList;
import java.util.List;

import io.delta.flink.source.DeltaSource;
import io.delta.flink.source.internal.DeltaSourceConfiguration;
import io.delta.flink.source.internal.DeltaSourceOptions;
import io.delta.flink.source.internal.exceptions.DeltaSourceExceptions;
import io.delta.flink.source.internal.exceptions.DeltaSourceValidationException;
import io.delta.flink.source.internal.file.AddFileEnumerator;
import io.delta.flink.source.internal.file.DeltaFileEnumerator;
import io.delta.flink.source.internal.state.DeltaSourceSplit;
import io.delta.flink.source.internal.utils.SourceUtils;
import org.apache.flink.configuration.ConfigOption;
import org.apache.flink.connector.file.src.assigners.FileSplitAssigner;
import org.apache.flink.connector.file.src.assigners.LocalityAwareSplitAssigner;
import org.apache.flink.core.fs.Path;
import org.apache.hadoop.conf.Configuration;

/**
 * The base class for {@link io.delta.flink.source.DeltaSource} builder.
 * <p>
 * This builder carries a <i>SELF</i> type to make it convenient to extend this for subclasses,
 * using the following pattern.
 *
 * <pre>{@code
 * public class SubBuilder<T> extends DeltaSourceBuilderBase<T, SubBuilder<T>> {
 *     ...
 * }
 * }</pre>
 *
 * <p>That way, all return values from builder method defined here are typed to the sub-class
 * type and support fluent chaining.
 *
 * <p>We don't make the publicly visible builder generic with a SELF type, because it leads to
 * generic signatures that can look complicated and confusing.
 *
 * @param <T> A type that this source produces.
 */
public abstract class DeltaSourceBuilderBase<T, SELF> {

    /**
     * The provider for {@link FileSplitAssigner}.
     */
    protected static final FileSplitAssigner.Provider DEFAULT_SPLIT_ASSIGNER =
        LocalityAwareSplitAssigner::new;

    /**
     * The provider for {@link AddFileEnumerator}.
     */
    protected static final AddFileEnumerator.Provider<DeltaSourceSplit>
        DEFAULT_SPLITTABLE_FILE_ENUMERATOR = DeltaFileEnumerator::new;

    /**
     * Message prefix for validation exceptions.
     */
    protected static final String EXCEPTION_PREFIX = "DeltaSourceBuilder - ";

    /**
     * A placeholder object for Delta source configuration used for {@link DeltaSourceBuilderBase}
     * instance.
     */
    protected final DeltaSourceConfiguration sourceConfiguration = new DeltaSourceConfiguration();

    /**
     * A {@link Path} to Delta table that should be read by created {@link
     * io.delta.flink.source.DeltaSource}.
     */
    protected final Path tablePath;

    /**
     * An instance of {@link FormatBuilder} that will be used to build {@link DeltaBulkFormat}
     * instance.
     */
    protected final FormatBuilder<T> formatBuilder;

    /**
     * The Hadoop's {@link Configuration} for this Source.
     */
    protected final Configuration hadoopConfiguration;

    protected DeltaSourceBuilderBase(
            Path tablePath,
            FormatBuilder<T> formatBuilder,
            Configuration hadoopConfiguration) {
        this.tablePath = tablePath;
        this.formatBuilder = formatBuilder;
        this.hadoopConfiguration = hadoopConfiguration;
    }

<<<<<<< HEAD
    /**
     * Sets list of Delta's partition columns.
     */
    public SELF partitions(List<String> partitions) {
        formatBuilder.partitions(partitions);
=======
    public SELF partitionColumns(List<String> partitions) {
        formatBuilder.partitionColumns(partitions);
        return self();
    }

    /**
     * Sets a configuration option.
     */
    public SELF option(String optionName, String optionValue) {
        ConfigOption<?> configOption = validateOptionName(optionName);
        sourceConfiguration.addOption(configOption.key(), optionValue);
        return self();
    }

    /**
     * Sets a configuration option.
     */
    public SELF option(String optionName, boolean optionValue) {
        ConfigOption<?> configOption = validateOptionName(optionName);
        sourceConfiguration.addOption(configOption.key(), optionValue);
        return self();
    }

    /**
     * Sets a configuration option.
     */
    public SELF option(String optionName, int optionValue) {
        ConfigOption<?> configOption = validateOptionName(optionName);
        sourceConfiguration.addOption(configOption.key(), optionValue);
        return self();
    }

    /**
     * Sets a configuration option.
     */
    public SELF option(String optionName, long optionValue) {
        ConfigOption<?> configOption = validateOptionName(optionName);
        sourceConfiguration.addOption(configOption.key(), optionValue);
>>>>>>> 76f950ce
        return self();
    }

    public abstract <V extends DeltaSource<T>> V build();

    /**
     * This method should implement any logic for validation of mutually exclusive options.
     *
     * @return {@link Validator} instance with validation error message.
     */
    protected abstract Validator validateOptionExclusions();

    /**
     * Validates {@link FormatBuilder} and returns new instance of {@link DeltaBulkFormat}.
     *
     * @return {@link DeltaBulkFormat} instance.
     * @throws DeltaSourceValidationException if {@link FormatBuilder} definition has anny
     *                                        validation issues.
     */
    protected DeltaBulkFormat<T> validateSourceAndFormat() {
        DeltaBulkFormat<T> format = null;
        Collection<String> formatValidationMessages = Collections.emptySet();
        try {
            format = formatBuilder.build();
        } catch (DeltaSourceValidationException e) {
            formatValidationMessages = e.getValidationMessages();
        }
        validateSource(formatValidationMessages);
        return format;
    }

    /**
     * Validate definition of Delta source builder including mandatory and optional options.
     *
     * @param extraValidationMessages other validation messages that should be included in this
     *                                validation check. If collection is not empty, the {@link
     *                                DeltaSourceValidationException} will be thrown.
     */
    protected void validateSource(Collection<String> extraValidationMessages) {
        Validator mandatoryValidator = validateMandatoryOptions();
        Validator exclusionsValidator = validateOptionExclusions();

        List<String> validationMessages = new LinkedList<>();
        if (mandatoryValidator.containsMessages() || exclusionsValidator.containsMessages()) {

            validationMessages.addAll(mandatoryValidator.getValidationMessages());
            validationMessages.addAll(exclusionsValidator.getValidationMessages());
        }

        if (extraValidationMessages != null) {
            validationMessages.addAll(extraValidationMessages);
        }

        if (!validationMessages.isEmpty()) {
            String tablePathString =
                (tablePath != null) ? SourceUtils.pathToString(tablePath) : "null";
            throw new DeltaSourceValidationException(tablePathString, validationMessages);
        }
    }

    protected Validator validateMandatoryOptions() {

        return new Validator()
            // validate against null references
            .checkNotNull(tablePath, EXCEPTION_PREFIX + "missing path to Delta table.")
            .checkNotNull(hadoopConfiguration, EXCEPTION_PREFIX + "missing Hadoop configuration.");
    }

    protected String prepareOptionExclusionMessage(String... mutualExclusiveOptions) {
        return String.format(
            "Used mutually exclusive options for Source definition. Invalid options [%s]",
            String.join(",", mutualExclusiveOptions));
    }

    // TODO Refactor Option name validation in PR 9.1
    protected ConfigOption<?> validateOptionName(String optionName) {
        ConfigOption<?> option = DeltaSourceOptions.VALID_SOURCE_OPTIONS.get(optionName);
        if (option == null) {
            throw DeltaSourceExceptions.invalidOptionNameException(
                SourceUtils.pathToString(tablePath), optionName);
        }
        return option;
    }

    @SuppressWarnings("unchecked")
    protected SELF self() {
        return (SELF) this;
    }
}<|MERGE_RESOLUTION|>--- conflicted
+++ resolved
@@ -91,15 +91,11 @@
         this.hadoopConfiguration = hadoopConfiguration;
     }
 
-<<<<<<< HEAD
-    /**
-     * Sets list of Delta's partition columns.
-     */
-    public SELF partitions(List<String> partitions) {
-        formatBuilder.partitions(partitions);
-=======
-    public SELF partitionColumns(List<String> partitions) {
-        formatBuilder.partitionColumns(partitions);
+    /**
+     * Sets a list of Delta's partition columns.
+     */
+    public SELF partitionColumns(List<String> partitionColumns) {
+        formatBuilder.partitionColumns(partitionColumns);
         return self();
     }
 
@@ -136,7 +132,6 @@
     public SELF option(String optionName, long optionValue) {
         ConfigOption<?> configOption = validateOptionName(optionName);
         sourceConfiguration.addOption(configOption.key(), optionValue);
->>>>>>> 76f950ce
         return self();
     }
 
